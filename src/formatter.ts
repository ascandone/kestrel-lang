--- conflicted
+++ resolved
@@ -29,8 +29,6 @@
   nestOnBreak,
 } from "./pretty";
 import { gtEqPos } from "./typecheck/typedAst/common";
-<<<<<<< HEAD
-=======
 
 let currentLineComments: LineComment[] = [];
 function popComments(ast: RangeMeta): Doc[] {
@@ -48,7 +46,6 @@
   }
   return poppedComments.map((comment) => concat(text(comment), lines()));
 }
->>>>>>> edb94040
 
 const ORDERED_PREFIX_SYMBOLS = [["!"]];
 
