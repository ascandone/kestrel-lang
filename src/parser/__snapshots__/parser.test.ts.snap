// Vitest Snapshot v1, https://vitest.dev/guide/snapshot.html

exports[`+ is left-associative 1`] = `
{
  "declarations": [
    {
      "binding": {
        "name": "_",
        "range": {
          "end": {
            "character": 5,
            "line": 0,
          },
          "start": {
            "character": 4,
            "line": 0,
          },
        },
      },
      "extern": false,
      "inline": false,
      "pub": false,
      "range": {
        "end": {
          "character": 17,
          "line": 0,
        },
        "start": {
          "character": 0,
          "line": 0,
        },
      },
      "value": {
        "left": {
          "left": {
            "range": {
              "end": {
                "character": 9,
                "line": 0,
              },
              "start": {
                "character": 8,
                "line": 0,
              },
            },
            "type": "constant",
            "value": {
              "type": "int",
              "value": 1,
            },
          },
          "operator": "+",
          "range": {
            "end": {
              "character": 13,
              "line": 0,
            },
            "start": {
              "character": 8,
              "line": 0,
            },
          },
          "right": {
            "range": {
              "end": {
                "character": 13,
                "line": 0,
              },
              "start": {
                "character": 12,
                "line": 0,
              },
            },
            "type": "constant",
            "value": {
              "type": "int",
              "value": 2,
            },
          },
          "type": "infix",
        },
        "operator": "+",
        "range": {
          "end": {
            "character": 17,
            "line": 0,
          },
          "start": {
            "character": 8,
            "line": 0,
          },
        },
        "right": {
          "range": {
            "end": {
              "character": 17,
              "line": 0,
            },
            "start": {
              "character": 16,
              "line": 0,
            },
          },
          "type": "constant",
          "value": {
            "type": "int",
            "value": 3,
          },
        },
        "type": "infix",
      },
    },
  ],
  "imports": [],
  "lineComments": [],
  "typeDeclarations": [],
}
`;

exports[`Comments > doc comments 1`] = `
{
  "declarations": [
    {
      "binding": {
        "name": "x",
        "range": {
          "end": {
            "character": 9,
            "line": 3,
          },
          "start": {
            "character": 8,
            "line": 3,
          },
        },
      },
      "docComment": " first line
 second line
",
      "extern": false,
      "inline": false,
      "pub": false,
      "range": {
        "end": {
          "character": 13,
          "line": 3,
        },
        "start": {
          "character": 4,
          "line": 1,
        },
      },
      "value": {
        "range": {
          "end": {
            "character": 13,
            "line": 3,
          },
          "start": {
            "character": 12,
            "line": 3,
          },
        },
        "type": "constant",
        "value": {
          "type": "int",
          "value": 0,
        },
      },
    },
  ],
  "imports": [],
  "lineComments": [],
  "typeDeclarations": [],
}
`;

exports[`Comments > doc comments on extern types 1`] = `
{
  "declarations": [],
  "imports": [],
  "lineComments": [],
  "typeDeclarations": [
    {
      "docComment": " first line
 second line
",
      "name": "X",
      "params": [],
      "pub": false,
      "range": {
        "end": {
          "character": 17,
          "line": 3,
        },
        "start": {
          "character": 4,
          "line": 1,
        },
      },
      "type": "extern",
    },
  ],
}
`;

exports[`Comments > doc comments on externs 1`] = `
{
  "declarations": [
    {
      "binding": {
        "name": "x",
        "range": {
          "end": {
            "character": 16,
            "line": 3,
          },
          "start": {
            "character": 15,
            "line": 3,
          },
        },
      },
      "docComment": " first line
 second line
",
      "extern": true,
      "pub": false,
      "range": {
        "end": {
          "character": 19,
          "line": 3,
        },
        "start": {
          "character": 4,
          "line": 1,
        },
      },
      "typeHint": {
        "mono": {
          "args": [],
          "name": "X",
          "range": {
            "end": {
              "character": 19,
              "line": 3,
            },
            "start": {
              "character": 18,
              "line": 3,
            },
          },
          "type": "named",
        },
        "range": {
          "end": {
            "character": 19,
            "line": 3,
          },
          "start": {
            "character": 18,
            "line": 3,
          },
        },
        "where": [],
      },
    },
  ],
  "imports": [],
  "lineComments": [],
  "typeDeclarations": [],
}
`;

exports[`Comments > doc comments on types 1`] = `
{
  "declarations": [],
  "imports": [],
  "lineComments": [],
  "typeDeclarations": [
    {
      "docComment": " first line
 second line
",
      "name": "X",
      "params": [],
      "pub": false,
      "range": {
        "end": {
          "character": 13,
          "line": 3,
        },
        "start": {
          "character": 4,
          "line": 1,
        },
      },
      "type": "adt",
      "variants": [],
    },
  ],
}
`;

exports[`Comments > doc comments with many declrs 1`] = `
{
  "declarations": [
    {
      "binding": {
        "name": "x",
        "range": {
          "end": {
            "character": 9,
            "line": 1,
          },
          "start": {
            "character": 8,
            "line": 1,
          },
        },
      },
      "extern": false,
      "inline": false,
      "pub": false,
      "range": {
        "end": {
          "character": 13,
          "line": 1,
        },
        "start": {
          "character": 4,
          "line": 1,
        },
      },
      "value": {
        "range": {
          "end": {
            "character": 13,
            "line": 1,
          },
          "start": {
            "character": 12,
            "line": 1,
          },
        },
        "type": "constant",
        "value": {
          "type": "int",
          "value": 0,
        },
      },
    },
    {
      "binding": {
        "name": "y",
        "range": {
          "end": {
            "character": 13,
            "line": 4,
          },
          "start": {
            "character": 12,
            "line": 4,
          },
        },
      },
      "docComment": " comment
",
      "extern": false,
      "inline": false,
      "pub": true,
      "range": {
        "end": {
          "character": 17,
          "line": 4,
        },
        "start": {
          "character": 4,
          "line": 3,
        },
      },
      "value": {
        "range": {
          "end": {
            "character": 17,
            "line": 4,
          },
          "start": {
            "character": 16,
            "line": 4,
          },
        },
        "type": "constant",
        "value": {
          "type": "int",
          "value": 1,
        },
      },
    },
  ],
  "imports": [],
  "lineComments": [],
  "typeDeclarations": [],
}
`;

exports[`Comments > moduledoc comments 1`] = `
{
  "declarations": [
    {
      "binding": {
        "name": "x",
        "range": {
          "end": {
            "character": 9,
            "line": 3,
          },
          "start": {
            "character": 8,
            "line": 3,
          },
        },
      },
      "extern": false,
      "inline": false,
      "pub": false,
      "range": {
        "end": {
          "character": 13,
          "line": 3,
        },
        "start": {
          "character": 4,
          "line": 3,
        },
      },
      "value": {
        "range": {
          "end": {
            "character": 13,
            "line": 3,
          },
          "start": {
            "character": 12,
            "line": 3,
          },
        },
        "type": "constant",
        "value": {
          "type": "int",
          "value": 0,
        },
      },
    },
  ],
  "imports": [],
  "lineComments": [],
  "moduleDoc": " Module level comment
 Second line
",
  "typeDeclarations": [],
}
`;

exports[`Decorators > inline decorator 1`] = `
{
  "declarations": [
    {
      "binding": {
        "name": "x",
        "range": {
          "end": {
            "character": 17,
            "line": 0,
          },
          "start": {
            "character": 16,
            "line": 0,
          },
        },
      },
      "extern": false,
      "inline": true,
      "pub": true,
      "range": {
        "end": {
          "character": 21,
          "line": 0,
        },
        "start": {
          "character": 0,
          "line": 0,
        },
      },
      "value": {
        "range": {
          "end": {
            "character": 21,
            "line": 0,
          },
          "start": {
            "character": 20,
            "line": 0,
          },
        },
        "type": "constant",
        "value": {
          "type": "int",
          "value": 0,
        },
      },
    },
  ],
  "imports": [],
  "lineComments": [],
  "typeDeclarations": [],
}
`;

exports[`Fault tolerance > dot notation in struct 1`] = `
{
  "declarations": [
    {
      "binding": {
        "name": "x",
        "range": {
          "end": {
            "character": 5,
            "line": 0,
          },
          "start": {
            "character": 4,
            "line": 0,
          },
        },
      },
      "extern": false,
      "inline": false,
      "pub": false,
      "range": {
        "end": {
          "character": 12,
          "line": 0,
        },
        "start": {
          "character": 0,
          "line": 0,
        },
      },
      "value": {
        "field": {
          "name": "",
          "range": {
            "end": {
              "character": 12,
              "line": 0,
            },
            "start": {
              "character": 8,
              "line": 0,
            },
          },
          "structName": undefined,
        },
        "range": {
          "end": {
            "character": 12,
            "line": 0,
          },
          "start": {
            "character": 8,
            "line": 0,
          },
        },
        "struct": {
          "name": "str",
          "namespace": undefined,
          "range": {
            "end": {
              "character": 11,
              "line": 0,
            },
            "start": {
              "character": 8,
              "line": 0,
            },
          },
          "type": "identifier",
        },
        "type": "field-access",
      },
    },
  ],
  "imports": [],
  "lineComments": [],
  "typeDeclarations": [],
}
`;

exports[`Fault tolerance > faulty decl 1`] = `
{
  "declarations": [
    {
      "binding": {
        "name": "x",
        "range": {
          "end": {
            "character": 11,
            "line": 2,
          },
          "start": {
            "character": 10,
            "line": 2,
          },
        },
      },
      "extern": false,
      "inline": false,
      "pub": false,
      "range": {
        "end": {
          "character": 16,
          "line": 2,
        },
        "start": {
          "character": 6,
          "line": 1,
        },
      },
      "value": {
        "range": {
          "end": {
            "character": 16,
            "line": 2,
          },
          "start": {
            "character": 14,
            "line": 2,
          },
        },
        "type": "constant",
        "value": {
          "type": "int",
          "value": 42,
        },
      },
    },
  ],
  "imports": [],
  "lineComments": [],
  "typeDeclarations": [],
}
`;

exports[`Fault tolerance > faulty infix 1`] = `
{
  "declarations": [
    {
      "binding": {
        "name": "x",
        "range": {
          "end": {
            "character": 5,
            "line": 0,
          },
          "start": {
            "character": 4,
            "line": 0,
          },
        },
      },
      "extern": false,
      "inline": false,
      "pub": false,
      "range": {
        "end": {
          "character": 11,
          "line": 0,
        },
        "start": {
          "character": 0,
          "line": 0,
        },
      },
      "value": {
        "left": {
          "range": {
            "end": {
              "character": 9,
              "line": 0,
            },
            "start": {
              "character": 8,
              "line": 0,
            },
          },
          "type": "constant",
          "value": {
            "type": "int",
            "value": 1,
          },
        },
        "operator": "+",
        "range": {
          "end": {
            "character": 11,
            "line": 0,
          },
          "start": {
            "character": 8,
            "line": 0,
          },
        },
        "right": {
<<<<<<< HEAD
          "range": [
            11,
            11,
          ],
=======
          "range": {
            "end": {
              "character": 11,
              "line": 0,
            },
            "start": {
              "character": 11,
              "line": 0,
            },
          },
>>>>>>> edb94040
          "type": "syntax-err",
        },
        "type": "infix",
      },
    },
  ],
  "imports": [],
  "lineComments": [],
  "typeDeclarations": [],
}
`;

exports[`Fault tolerance > missing expr 1`] = `
{
  "declarations": [
    {
      "binding": {
        "name": "x",
        "range": {
          "end": {
            "character": 5,
            "line": 0,
          },
          "start": {
            "character": 4,
            "line": 0,
          },
        },
      },
      "extern": false,
      "inline": false,
      "pub": false,
      "range": {
        "end": {
          "character": 7,
          "line": 0,
        },
        "start": {
          "character": 0,
          "line": 0,
        },
      },
      "value": {
        "range": {
          "end": {
            "character": 10,
            "line": 0,
          },
          "start": {
            "character": 7,
            "line": 0,
          },
        },
        "type": "syntax-err",
      },
    },
  ],
  "imports": [],
  "lineComments": [],
  "typeDeclarations": [],
}
`;

exports[`Fault tolerance > missing string lit termination 1`] = `
{
  "declarations": [
    {
      "binding": {
        "name": "x",
        "range": {
          "end": {
            "character": 5,
            "line": 0,
          },
          "start": {
            "character": 4,
            "line": 0,
          },
        },
      },
      "extern": false,
      "inline": false,
      "pub": false,
      "range": {
        "end": {
          "character": 7,
          "line": 0,
        },
        "start": {
          "character": 0,
          "line": 0,
        },
      },
      "value": {
<<<<<<< HEAD
        "range": [
          7,
          9,
        ],
=======
        "range": {
          "end": {
            "character": 9,
            "line": 0,
          },
          "start": {
            "character": 7,
            "line": 0,
          },
        },
>>>>>>> edb94040
        "type": "syntax-err",
      },
    },
  ],
  "imports": [],
  "lineComments": [],
  "typeDeclarations": [],
}
`;

exports[`extern bindings > let decls 1`] = `
{
  "declarations": [
    {
      "binding": {
        "name": "x",
        "range": {
          "end": {
            "character": 18,
            "line": 1,
          },
          "start": {
            "character": 17,
            "line": 1,
          },
        },
      },
      "extern": true,
      "pub": false,
      "range": {
        "end": {
          "character": 23,
          "line": 1,
        },
        "start": {
          "character": 6,
          "line": 1,
        },
      },
      "typeHint": {
        "mono": {
          "args": [],
          "name": "Int",
          "range": {
            "end": {
              "character": 23,
              "line": 1,
            },
            "start": {
              "character": 20,
              "line": 1,
            },
          },
          "type": "named",
        },
        "range": {
          "end": {
            "character": 23,
            "line": 1,
          },
          "start": {
            "character": 20,
            "line": 1,
          },
        },
        "where": [],
      },
    },
  ],
  "imports": [],
  "lineComments": [],
  "typeDeclarations": [],
}
`;

exports[`extern bindings > let decls defining infix operators 1`] = `
{
  "declarations": [
    {
      "binding": {
        "name": ">=>",
        "range": {
          "end": {
            "character": 22,
            "line": 1,
          },
          "start": {
            "character": 17,
            "line": 1,
          },
        },
      },
      "extern": true,
      "pub": false,
      "range": {
        "end": {
          "character": 35,
          "line": 1,
        },
        "start": {
          "character": 6,
          "line": 1,
        },
      },
      "typeHint": {
        "mono": {
          "args": [],
          "name": "ExampleType",
          "range": {
            "end": {
              "character": 35,
              "line": 1,
            },
            "start": {
              "character": 24,
              "line": 1,
            },
          },
          "type": "named",
        },
        "range": {
          "end": {
            "character": 35,
            "line": 1,
          },
          "start": {
            "character": 24,
            "line": 1,
          },
        },
        "where": [],
      },
    },
  ],
  "imports": [],
  "lineComments": [],
  "typeDeclarations": [],
}
`;

exports[`extern bindings > types 1`] = `
{
  "declarations": [],
  "imports": [],
  "lineComments": [],
  "typeDeclarations": [
    {
      "name": "T",
      "params": [],
      "pub": false,
      "range": {
        "end": {
          "character": 19,
          "line": 1,
        },
        "start": {
          "character": 6,
          "line": 1,
        },
      },
      "type": "extern",
    },
  ],
}
`;

exports[`ignoring comments 1`] = `
{
  "declarations": [
    {
      "binding": {
        "name": "_",
        "range": {
          "end": {
            "character": 9,
            "line": 2,
          },
          "start": {
            "character": 8,
            "line": 2,
          },
        },
      },
      "extern": false,
      "inline": false,
      "pub": false,
      "range": {
        "end": {
          "character": 14,
          "line": 2,
        },
        "start": {
          "character": 4,
          "line": 2,
        },
      },
      "value": {
        "range": {
          "end": {
            "character": 14,
            "line": 2,
          },
          "start": {
            "character": 12,
            "line": 2,
          },
        },
        "type": "constant",
        "value": {
          "type": "int",
          "value": 42,
        },
      },
    },
  ],
  "imports": [],
  "lineComments": [
    {
      "comment": "// ignoring comments",
      "range": {
        "end": {
          "character": 24,
          "line": 1,
        },
        "start": {
          "character": 4,
          "line": 1,
        },
      },
    },
  ],
  "typeDeclarations": [],
}
`;

exports[`imports > identifiers can be qualified 1`] = `
{
  "declarations": [
    {
      "binding": {
        "name": "x",
        "range": {
          "end": {
            "character": 5,
            "line": 0,
          },
          "start": {
            "character": 4,
            "line": 0,
          },
        },
      },
      "extern": false,
      "inline": false,
      "pub": false,
      "range": {
        "end": {
          "character": 16,
          "line": 0,
        },
        "start": {
          "character": 0,
          "line": 0,
        },
      },
      "value": {
        "name": "name",
        "namespace": "A/B",
        "range": {
          "end": {
            "character": 16,
            "line": 0,
          },
          "start": {
            "character": 8,
            "line": 0,
          },
        },
        "type": "identifier",
      },
    },
  ],
  "imports": [],
  "lineComments": [],
  "typeDeclarations": [],
}
`;

exports[`imports > import nested modules 1`] = `
{
  "declarations": [],
  "imports": [
    {
      "exposing": [],
      "ns": "A/B/C",
      "range": {
        "end": {
          "character": 12,
          "line": 0,
        },
        "start": {
          "character": 0,
          "line": 0,
        },
      },
    },
  ],
  "lineComments": [],
  "typeDeclarations": [],
}
`;

exports[`imports > import single module 1`] = `
{
  "declarations": [],
  "imports": [
    {
      "exposing": [],
      "ns": "A",
      "range": {
        "end": {
          "character": 8,
          "line": 0,
        },
        "start": {
          "character": 0,
          "line": 0,
        },
      },
    },
  ],
  "lineComments": [],
  "typeDeclarations": [],
}
`;

exports[`imports > parse pub modifier 1`] = `
{
  "declarations": [
    {
      "binding": {
        "name": "_",
        "range": {
          "end": {
            "character": 9,
            "line": 0,
          },
          "start": {
            "character": 8,
            "line": 0,
          },
        },
      },
      "extern": false,
      "inline": false,
      "pub": true,
      "range": {
        "end": {
          "character": 16,
          "line": 0,
        },
        "start": {
          "character": 0,
          "line": 0,
        },
      },
      "value": {
        "range": {
          "end": {
            "character": 16,
            "line": 0,
          },
          "start": {
            "character": 12,
            "line": 0,
          },
        },
        "type": "constant",
        "value": {
          "type": "float",
          "value": 1.23,
        },
      },
    },
  ],
  "imports": [],
  "lineComments": [],
  "typeDeclarations": [],
}
`;

exports[`imports > parse pub modifier on extern types 1`] = `
{
  "declarations": [],
  "imports": [],
  "lineComments": [],
  "typeDeclarations": [
    {
      "name": "T",
      "params": [],
      "pub": true,
      "range": {
        "end": {
          "character": 17,
          "line": 0,
        },
        "start": {
          "character": 0,
          "line": 0,
        },
      },
      "type": "extern",
    },
  ],
}
`;

exports[`imports > parse pub modifier on extern values 1`] = `
{
  "declarations": [
    {
      "binding": {
        "name": "_",
        "range": {
          "end": {
            "character": 16,
            "line": 0,
          },
          "start": {
            "character": 15,
            "line": 0,
          },
        },
      },
      "extern": true,
      "pub": true,
      "range": {
        "end": {
          "character": 21,
          "line": 0,
        },
        "start": {
          "character": 0,
          "line": 0,
        },
      },
      "typeHint": {
        "mono": {
          "args": [],
          "name": "Int",
          "range": {
            "end": {
              "character": 21,
              "line": 0,
            },
            "start": {
              "character": 18,
              "line": 0,
            },
          },
          "type": "named",
        },
        "range": {
          "end": {
            "character": 21,
            "line": 0,
          },
          "start": {
            "character": 18,
            "line": 0,
          },
        },
        "where": [],
      },
    },
  ],
  "imports": [],
  "lineComments": [],
  "typeDeclarations": [],
}
`;

exports[`imports > parse pub modifier on types 1`] = `
{
  "declarations": [],
  "imports": [],
  "lineComments": [],
  "typeDeclarations": [
    {
      "name": "T",
      "params": [],
      "pub": true,
      "range": {
        "end": {
          "character": 14,
          "line": 0,
        },
        "start": {
          "character": 0,
          "line": 0,
        },
      },
      "type": "adt",
      "variants": [],
    },
  ],
}
`;

exports[`imports > parse pub(..) modifier on types 1`] = `
{
  "declarations": [],
  "imports": [],
  "lineComments": [],
  "typeDeclarations": [
    {
      "name": "T",
      "params": [],
      "pub": "..",
      "range": {
        "end": {
          "character": 18,
          "line": 0,
        },
        "start": {
          "character": 0,
          "line": 0,
        },
      },
      "type": "adt",
      "variants": [],
    },
  ],
}
`;

exports[`imports > type constructors can be qualified 1`] = `
{
  "declarations": [
    {
      "binding": {
        "name": "x",
        "range": {
          "end": {
            "character": 5,
            "line": 0,
          },
          "start": {
            "character": 4,
            "line": 0,
          },
        },
      },
      "extern": false,
      "inline": false,
      "pub": false,
      "range": {
        "end": {
          "character": 16,
          "line": 0,
        },
        "start": {
          "character": 0,
          "line": 0,
        },
      },
      "value": {
        "name": "Name",
        "namespace": "A/B",
        "range": {
          "end": {
            "character": 16,
            "line": 0,
          },
          "start": {
            "character": 8,
            "line": 0,
          },
        },
        "type": "identifier",
      },
    },
  ],
  "imports": [],
  "lineComments": [],
  "typeDeclarations": [],
}
`;

exports[`imports > type defs can be qualified 1`] = `
{
  "declarations": [
    {
      "binding": {
        "name": "x",
        "range": {
          "end": {
            "character": 12,
            "line": 0,
          },
          "start": {
            "character": 11,
            "line": 0,
          },
        },
      },
      "extern": true,
      "pub": false,
      "range": {
        "end": {
          "character": 24,
          "line": 0,
        },
        "start": {
          "character": 0,
          "line": 0,
        },
      },
      "typeHint": {
        "mono": {
          "args": [],
          "name": "MyType",
          "namespace": "A/B",
          "range": {
            "end": {
              "character": 24,
              "line": 0,
            },
            "start": {
              "character": 14,
              "line": 0,
            },
          },
          "type": "named",
        },
        "range": {
          "end": {
            "character": 24,
            "line": 0,
          },
          "start": {
            "character": 14,
            "line": 0,
          },
        },
        "where": [],
      },
    },
  ],
  "imports": [],
  "lineComments": [],
  "typeDeclarations": [],
}
`;

exports[`imports > unqualified import of a value 1`] = `
{
  "declarations": [],
  "imports": [
    {
      "exposing": [
        {
          "name": "imported",
          "range": {
            "end": {
              "character": 22,
              "line": 0,
            },
            "start": {
              "character": 14,
              "line": 0,
            },
          },
          "type": "value",
        },
      ],
      "ns": "A/B/C",
      "range": {
        "end": {
          "character": 23,
          "line": 0,
        },
        "start": {
          "character": 0,
          "line": 0,
        },
      },
    },
  ],
  "lineComments": [],
  "typeDeclarations": [],
}
`;

exports[`imports > unqualified import of an infix value 1`] = `
{
  "declarations": [],
  "imports": [
    {
      "exposing": [
        {
          "name": "+",
          "range": {
            "end": {
              "character": 13,
              "line": 0,
            },
            "start": {
              "character": 10,
              "line": 0,
            },
          },
          "type": "value",
        },
      ],
      "ns": "A",
      "range": {
        "end": {
          "character": 14,
          "line": 0,
        },
        "start": {
          "character": 0,
          "line": 0,
        },
      },
    },
  ],
  "lineComments": [],
  "typeDeclarations": [],
}
`;

exports[`imports > unqualified import of types (non-opaque) 1`] = `
{
  "declarations": [],
  "imports": [
    {
      "exposing": [
        {
          "exposeImpl": true,
          "name": "T1",
          "range": {
            "end": {
              "character": 20,
              "line": 0,
            },
            "start": {
              "character": 14,
              "line": 0,
            },
          },
          "type": "type",
        },
      ],
      "ns": "A/B/C",
      "range": {
        "end": {
          "character": 21,
          "line": 0,
        },
        "start": {
          "character": 0,
          "line": 0,
        },
      },
    },
  ],
  "lineComments": [],
  "typeDeclarations": [],
}
`;

exports[`imports > unqualified import of types 1`] = `
{
  "declarations": [],
  "imports": [
    {
      "exposing": [
        {
          "exposeImpl": false,
          "name": "T1",
          "range": {
            "end": {
              "character": 16,
              "line": 0,
            },
            "start": {
              "character": 14,
              "line": 0,
            },
          },
          "type": "type",
        },
        {
          "exposeImpl": false,
          "name": "T2",
          "range": {
            "end": {
              "character": 20,
              "line": 0,
            },
            "start": {
              "character": 18,
              "line": 0,
            },
          },
          "type": "type",
        },
      ],
      "ns": "A/B/C",
      "range": {
        "end": {
          "character": 21,
          "line": 0,
        },
        "start": {
          "character": 0,
          "line": 0,
        },
      },
    },
  ],
  "lineComments": [],
  "typeDeclarations": [],
}
`;

exports[`imports > unqualified import of values 1`] = `
{
  "declarations": [],
  "imports": [
    {
      "exposing": [
        {
          "name": "x",
          "range": {
            "end": {
              "character": 15,
              "line": 0,
            },
            "start": {
              "character": 14,
              "line": 0,
            },
          },
          "type": "value",
        },
        {
          "name": "y",
          "range": {
            "end": {
              "character": 18,
              "line": 0,
            },
            "start": {
              "character": 17,
              "line": 0,
            },
          },
          "type": "value",
        },
        {
          "name": "z",
          "range": {
            "end": {
              "character": 21,
              "line": 0,
            },
            "start": {
              "character": 20,
              "line": 0,
            },
          },
          "type": "value",
        },
      ],
      "ns": "A/B/C",
      "range": {
        "end": {
          "character": 22,
          "line": 0,
        },
        "start": {
          "character": 0,
          "line": 0,
        },
      },
    },
  ],
  "lineComments": [],
  "typeDeclarations": [],
}
`;

exports[`it should be possible to mix pipe with infix 1`] = `
{
  "declarations": [
    {
      "binding": {
        "name": "_",
        "range": {
          "end": {
            "character": 9,
            "line": 1,
          },
          "start": {
            "character": 8,
            "line": 1,
          },
        },
      },
      "extern": false,
      "inline": false,
      "pub": false,
      "range": {
        "end": {
          "character": 31,
          "line": 1,
        },
        "start": {
          "character": 4,
          "line": 1,
        },
      },
      "value": {
        "left": {
          "left": {
            "left": {
              "range": {
                "end": {
                  "character": 13,
                  "line": 1,
                },
                "start": {
                  "character": 12,
                  "line": 1,
                },
              },
              "type": "constant",
              "value": {
                "type": "int",
                "value": 1,
              },
            },
            "operator": "+",
            "range": {
              "end": {
                "character": 17,
                "line": 1,
              },
              "start": {
                "character": 12,
                "line": 1,
              },
            },
            "right": {
              "range": {
                "end": {
                  "character": 17,
                  "line": 1,
                },
                "start": {
                  "character": 16,
                  "line": 1,
                },
              },
              "type": "constant",
              "value": {
                "type": "int",
                "value": 2,
              },
            },
            "type": "infix",
          },
          "range": {
            "end": {
              "character": 24,
              "line": 1,
            },
            "start": {
              "character": 12,
              "line": 1,
            },
          },
          "right": {
            "args": [],
            "caller": {
              "name": "f",
              "namespace": undefined,
              "range": {
                "end": {
                  "character": 22,
                  "line": 1,
                },
                "start": {
                  "character": 21,
                  "line": 1,
                },
              },
              "type": "identifier",
            },
            "range": {
              "end": {
                "character": 24,
                "line": 1,
              },
              "start": {
                "character": 21,
                "line": 1,
              },
            },
            "type": "application",
          },
          "type": "pipe",
        },
        "range": {
          "end": {
            "character": 31,
            "line": 1,
          },
          "start": {
            "character": 12,
            "line": 1,
          },
        },
        "right": {
          "args": [],
          "caller": {
            "name": "g",
            "namespace": undefined,
            "range": {
              "end": {
                "character": 29,
                "line": 1,
              },
              "start": {
                "character": 28,
                "line": 1,
              },
            },
            "type": "identifier",
          },
          "range": {
            "end": {
              "character": 31,
              "line": 1,
            },
            "start": {
              "character": 28,
              "line": 1,
            },
          },
          "type": "application",
        },
        "type": "pipe",
      },
    },
  ],
  "imports": [],
  "lineComments": [],
  "typeDeclarations": [],
}
`;

exports[`monadic let syntax sugar 1`] = `
{
  "declarations": [
    {
      "binding": {
        "name": "_",
        "range": {
          "end": {
            "character": 9,
            "line": 1,
          },
          "start": {
            "character": 8,
            "line": 1,
          },
        },
      },
      "extern": false,
      "inline": false,
      "pub": false,
      "range": {
        "end": {
          "character": 5,
          "line": 4,
        },
        "start": {
          "character": 4,
          "line": 1,
        },
      },
      "value": {
        "body": {
          "name": "body",
          "namespace": undefined,
          "range": {
            "end": {
              "character": 10,
              "line": 3,
            },
            "start": {
              "character": 6,
              "line": 3,
            },
          },
          "type": "identifier",
        },
        "mapper": {
          "name": "bind_f",
          "namespace": undefined,
          "range": {
            "end": {
              "character": 16,
              "line": 2,
            },
            "start": {
              "character": 10,
              "line": 2,
            },
          },
        },
        "pattern": {
          "name": "x",
          "range": {
            "end": {
              "character": 18,
              "line": 2,
            },
            "start": {
              "character": 17,
              "line": 2,
            },
          },
          "type": "identifier",
        },
        "range": {
          "end": {
<<<<<<< HEAD
            "character": 10,
            "line": 3,
          },
          "start": {
            "character": 6,
            "line": 2,
=======
            "character": 5,
            "line": 4,
          },
          "start": {
            "character": 12,
            "line": 1,
>>>>>>> edb94040
          },
        },
        "type": "let#",
        "value": {
          "name": "expr",
          "namespace": undefined,
          "range": {
            "end": {
              "character": 25,
              "line": 2,
            },
            "start": {
              "character": 21,
              "line": 2,
            },
          },
          "type": "identifier",
        },
      },
    },
  ],
  "imports": [],
  "lineComments": [],
  "typeDeclarations": [],
}
`;

exports[`monadic let syntax sugar should handle qualified names 1`] = `
{
  "declarations": [
    {
      "binding": {
        "name": "_",
        "range": {
          "end": {
            "character": 9,
            "line": 1,
          },
          "start": {
            "character": 8,
            "line": 1,
          },
        },
      },
      "extern": false,
      "inline": false,
      "pub": false,
      "range": {
        "end": {
          "character": 5,
          "line": 4,
        },
        "start": {
          "character": 4,
          "line": 1,
        },
      },
      "value": {
        "body": {
          "name": "body",
          "namespace": undefined,
          "range": {
            "end": {
              "character": 10,
              "line": 3,
            },
            "start": {
              "character": 6,
              "line": 3,
            },
          },
          "type": "identifier",
        },
        "mapper": {
          "name": "bind",
          "namespace": "Task",
          "range": {
            "end": {
              "character": 19,
              "line": 2,
            },
            "start": {
              "character": 10,
              "line": 2,
            },
          },
        },
        "pattern": {
          "name": "x",
          "range": {
            "end": {
              "character": 21,
              "line": 2,
            },
            "start": {
              "character": 20,
              "line": 2,
            },
          },
          "type": "identifier",
        },
        "range": {
          "end": {
<<<<<<< HEAD
            "character": 10,
            "line": 3,
          },
          "start": {
            "character": 6,
            "line": 2,
=======
            "character": 5,
            "line": 4,
          },
          "start": {
            "character": 12,
            "line": 1,
>>>>>>> edb94040
          },
        },
        "type": "let#",
        "value": {
          "name": "expr",
          "namespace": undefined,
          "range": {
            "end": {
              "character": 28,
              "line": 2,
            },
            "start": {
              "character": 24,
              "line": 2,
            },
          },
          "type": "identifier",
        },
      },
    },
  ],
  "imports": [],
  "lineComments": [],
  "typeDeclarations": [],
}
`;

exports[`parse * expr 1`] = `
{
  "declarations": [
    {
      "binding": {
        "name": "_",
        "range": {
          "end": {
            "character": 5,
            "line": 0,
          },
          "start": {
            "character": 4,
            "line": 0,
          },
        },
      },
      "extern": false,
      "inline": false,
      "pub": false,
      "range": {
        "end": {
          "character": 13,
          "line": 0,
        },
        "start": {
          "character": 0,
          "line": 0,
        },
      },
      "value": {
        "left": {
          "range": {
            "end": {
              "character": 9,
              "line": 0,
            },
            "start": {
              "character": 8,
              "line": 0,
            },
          },
          "type": "constant",
          "value": {
            "type": "int",
            "value": 1,
          },
        },
        "operator": "*",
        "range": {
          "end": {
            "character": 13,
            "line": 0,
          },
          "start": {
            "character": 8,
            "line": 0,
          },
        },
        "right": {
          "range": {
            "end": {
              "character": 13,
              "line": 0,
            },
            "start": {
              "character": 12,
              "line": 0,
            },
          },
          "type": "constant",
          "value": {
            "type": "int",
            "value": 2,
          },
        },
        "type": "infix",
      },
    },
  ],
  "imports": [],
  "lineComments": [],
  "typeDeclarations": [],
}
`;

exports[`parse + and * prec 1`] = `
{
  "declarations": [
    {
      "binding": {
        "name": "_",
        "range": {
          "end": {
            "character": 5,
            "line": 0,
          },
          "start": {
            "character": 4,
            "line": 0,
          },
        },
      },
      "extern": false,
      "inline": false,
      "pub": false,
      "range": {
        "end": {
          "character": 17,
          "line": 0,
        },
        "start": {
          "character": 0,
          "line": 0,
        },
      },
      "value": {
        "left": {
          "range": {
            "end": {
              "character": 9,
              "line": 0,
            },
            "start": {
              "character": 8,
              "line": 0,
            },
          },
          "type": "constant",
          "value": {
            "type": "int",
            "value": 1,
          },
        },
        "operator": "-",
        "range": {
          "end": {
            "character": 17,
            "line": 0,
          },
          "start": {
            "character": 8,
            "line": 0,
          },
        },
        "right": {
          "left": {
            "range": {
              "end": {
                "character": 13,
                "line": 0,
              },
              "start": {
                "character": 12,
                "line": 0,
              },
            },
            "type": "constant",
            "value": {
              "type": "int",
              "value": 2,
            },
          },
          "operator": "*",
          "range": {
            "end": {
              "character": 17,
              "line": 0,
            },
            "start": {
              "character": 12,
              "line": 0,
            },
          },
          "right": {
            "range": {
              "end": {
                "character": 17,
                "line": 0,
              },
              "start": {
                "character": 16,
                "line": 0,
              },
            },
            "type": "constant",
            "value": {
              "type": "int",
              "value": 3,
            },
          },
          "type": "infix",
        },
        "type": "infix",
      },
    },
  ],
  "imports": [],
  "lineComments": [],
  "typeDeclarations": [],
}
`;

exports[`parse + and * prec with parens 1`] = `
{
  "declarations": [
    {
      "binding": {
        "name": "_",
        "range": {
          "end": {
            "character": 5,
            "line": 0,
          },
          "start": {
            "character": 4,
            "line": 0,
          },
        },
      },
      "extern": false,
      "inline": false,
      "pub": false,
      "range": {
        "end": {
          "character": 19,
          "line": 0,
        },
        "start": {
          "character": 0,
          "line": 0,
        },
      },
      "value": {
        "left": {
          "left": {
            "range": {
              "end": {
                "character": 10,
                "line": 0,
              },
              "start": {
                "character": 9,
                "line": 0,
              },
            },
            "type": "constant",
            "value": {
              "type": "int",
              "value": 1,
            },
          },
          "operator": "-",
          "range": {
            "end": {
              "character": 14,
              "line": 0,
            },
            "start": {
              "character": 9,
              "line": 0,
            },
          },
          "right": {
            "range": {
              "end": {
                "character": 14,
                "line": 0,
              },
              "start": {
                "character": 13,
                "line": 0,
              },
            },
            "type": "constant",
            "value": {
              "type": "int",
              "value": 2,
            },
          },
          "type": "infix",
        },
        "operator": "*",
        "range": {
          "end": {
            "character": 19,
            "line": 0,
          },
          "start": {
            "character": 8,
            "line": 0,
          },
        },
        "right": {
          "range": {
            "end": {
              "character": 19,
              "line": 0,
            },
            "start": {
              "character": 18,
              "line": 0,
            },
          },
          "type": "constant",
          "value": {
            "type": "int",
            "value": 3,
          },
        },
        "type": "infix",
      },
    },
  ],
  "imports": [],
  "lineComments": [],
  "typeDeclarations": [],
}
`;

exports[`parse + expr 1`] = `
{
  "declarations": [
    {
      "binding": {
        "name": "_",
        "range": {
          "end": {
            "character": 5,
            "line": 0,
          },
          "start": {
            "character": 4,
            "line": 0,
          },
        },
      },
      "extern": false,
      "inline": false,
      "pub": false,
      "range": {
        "end": {
          "character": 13,
          "line": 0,
        },
        "start": {
          "character": 0,
          "line": 0,
        },
      },
      "value": {
        "left": {
          "range": {
            "end": {
              "character": 9,
              "line": 0,
            },
            "start": {
              "character": 8,
              "line": 0,
            },
          },
          "type": "constant",
          "value": {
            "type": "int",
            "value": 1,
          },
        },
        "operator": "+",
        "range": {
          "end": {
            "character": 13,
            "line": 0,
          },
          "start": {
            "character": 8,
            "line": 0,
          },
        },
        "right": {
          "range": {
            "end": {
              "character": 13,
              "line": 0,
            },
            "start": {
              "character": 12,
              "line": 0,
            },
          },
          "type": "constant",
          "value": {
            "type": "int",
            "value": 2,
          },
        },
        "type": "infix",
      },
    },
  ],
  "imports": [],
  "lineComments": [],
  "typeDeclarations": [],
}
`;

exports[`parse +. expr 1`] = `
{
  "declarations": [
    {
      "binding": {
        "name": "_",
        "range": {
          "end": {
            "character": 5,
            "line": 0,
          },
          "start": {
            "character": 4,
            "line": 0,
          },
        },
      },
      "extern": false,
      "inline": false,
      "pub": false,
      "range": {
        "end": {
          "character": 14,
          "line": 0,
        },
        "start": {
          "character": 0,
          "line": 0,
        },
      },
      "value": {
        "left": {
          "range": {
            "end": {
              "character": 9,
              "line": 0,
            },
            "start": {
              "character": 8,
              "line": 0,
            },
          },
          "type": "constant",
          "value": {
            "type": "int",
            "value": 1,
          },
        },
        "operator": "+.",
        "range": {
          "end": {
            "character": 14,
            "line": 0,
          },
          "start": {
            "character": 8,
            "line": 0,
          },
        },
        "right": {
          "range": {
            "end": {
              "character": 14,
              "line": 0,
            },
            "start": {
              "character": 13,
              "line": 0,
            },
          },
          "type": "constant",
          "value": {
            "type": "int",
            "value": 2,
          },
        },
        "type": "infix",
      },
    },
  ],
  "imports": [],
  "lineComments": [],
  "typeDeclarations": [],
}
`;

exports[`parse <= and && prec 1`] = `
{
  "declarations": [
    {
      "binding": {
        "name": "_",
        "range": {
          "end": {
            "character": 5,
            "line": 0,
          },
          "start": {
            "character": 4,
            "line": 0,
          },
        },
      },
      "extern": false,
      "inline": false,
      "pub": false,
      "range": {
        "end": {
          "character": 19,
          "line": 0,
        },
        "start": {
          "character": 0,
          "line": 0,
        },
      },
      "value": {
        "left": {
          "left": {
            "name": "a",
            "namespace": undefined,
            "range": {
              "end": {
                "character": 9,
                "line": 0,
              },
              "start": {
                "character": 8,
                "line": 0,
              },
            },
            "type": "identifier",
          },
          "operator": "<=",
          "range": {
            "end": {
              "character": 14,
              "line": 0,
            },
            "start": {
              "character": 8,
              "line": 0,
            },
          },
          "right": {
            "name": "b",
            "namespace": undefined,
            "range": {
              "end": {
                "character": 14,
                "line": 0,
              },
              "start": {
                "character": 13,
                "line": 0,
              },
            },
            "type": "identifier",
          },
          "type": "infix",
        },
        "operator": "||",
        "range": {
          "end": {
            "character": 19,
            "line": 0,
          },
          "start": {
            "character": 8,
            "line": 0,
          },
        },
        "right": {
          "name": "y",
          "namespace": undefined,
          "range": {
            "end": {
              "character": 19,
              "line": 0,
            },
            "start": {
              "character": 18,
              "line": 0,
            },
          },
          "type": "identifier",
        },
        "type": "infix",
      },
    },
  ],
  "imports": [],
  "lineComments": [],
  "typeDeclarations": [],
}
`;

exports[`parse - expr 1`] = `
{
  "declarations": [
    {
      "binding": {
        "name": "_",
        "range": {
          "end": {
            "character": 5,
            "line": 0,
          },
          "start": {
            "character": 4,
            "line": 0,
          },
        },
      },
      "extern": false,
      "inline": false,
      "pub": false,
      "range": {
        "end": {
          "character": 13,
          "line": 0,
        },
        "start": {
          "character": 0,
          "line": 0,
        },
      },
      "value": {
        "left": {
          "range": {
            "end": {
              "character": 9,
              "line": 0,
            },
            "start": {
              "character": 8,
              "line": 0,
            },
          },
          "type": "constant",
          "value": {
            "type": "int",
            "value": 1,
          },
        },
        "operator": "-",
        "range": {
          "end": {
            "character": 13,
            "line": 0,
          },
          "start": {
            "character": 8,
            "line": 0,
          },
        },
        "right": {
          "range": {
            "end": {
              "character": 13,
              "line": 0,
            },
            "start": {
              "character": 12,
              "line": 0,
            },
          },
          "type": "constant",
          "value": {
            "type": "int",
            "value": 2,
          },
        },
        "type": "infix",
      },
    },
  ],
  "imports": [],
  "lineComments": [],
  "typeDeclarations": [],
}
`;

exports[`parse appl with 1 arg 1`] = `
{
  "declarations": [
    {
      "binding": {
        "name": "_",
        "range": {
          "end": {
            "character": 5,
            "line": 0,
          },
          "start": {
            "character": 4,
            "line": 0,
          },
        },
      },
      "extern": false,
      "inline": false,
      "pub": false,
      "range": {
        "end": {
          "character": 12,
          "line": 0,
        },
        "start": {
          "character": 0,
          "line": 0,
        },
      },
      "value": {
        "args": [
          {
            "name": "x",
            "namespace": undefined,
            "range": {
              "end": {
                "character": 11,
                "line": 0,
              },
              "start": {
                "character": 10,
                "line": 0,
              },
            },
            "type": "identifier",
          },
        ],
        "caller": {
          "name": "f",
          "namespace": undefined,
          "range": {
            "end": {
              "character": 9,
              "line": 0,
            },
            "start": {
              "character": 8,
              "line": 0,
            },
          },
          "type": "identifier",
        },
        "range": {
          "end": {
            "character": 12,
            "line": 0,
          },
          "start": {
            "character": 8,
            "line": 0,
          },
        },
        "type": "application",
      },
    },
  ],
  "imports": [],
  "lineComments": [],
  "typeDeclarations": [],
}
`;

exports[`parse appl with 3 args 1`] = `
{
  "declarations": [
    {
      "binding": {
        "name": "_",
        "range": {
          "end": {
            "character": 5,
            "line": 0,
          },
          "start": {
            "character": 4,
            "line": 0,
          },
        },
      },
      "extern": false,
      "inline": false,
      "pub": false,
      "range": {
        "end": {
          "character": 18,
          "line": 0,
        },
        "start": {
          "character": 0,
          "line": 0,
        },
      },
      "value": {
        "args": [
          {
            "name": "x",
            "namespace": undefined,
            "range": {
              "end": {
                "character": 11,
                "line": 0,
              },
              "start": {
                "character": 10,
                "line": 0,
              },
            },
            "type": "identifier",
          },
          {
            "name": "y",
            "namespace": undefined,
            "range": {
              "end": {
                "character": 14,
                "line": 0,
              },
              "start": {
                "character": 13,
                "line": 0,
              },
            },
            "type": "identifier",
          },
          {
            "name": "z",
            "namespace": undefined,
            "range": {
              "end": {
                "character": 17,
                "line": 0,
              },
              "start": {
                "character": 16,
                "line": 0,
              },
            },
            "type": "identifier",
          },
        ],
        "caller": {
          "name": "f",
          "namespace": undefined,
          "range": {
            "end": {
              "character": 9,
              "line": 0,
            },
            "start": {
              "character": 8,
              "line": 0,
            },
          },
          "type": "identifier",
        },
        "range": {
          "end": {
            "character": 18,
            "line": 0,
          },
          "start": {
            "character": 8,
            "line": 0,
          },
        },
        "type": "application",
      },
    },
  ],
  "imports": [],
  "lineComments": [],
  "typeDeclarations": [],
}
`;

exports[`parse appl with nested expr 1`] = `
{
  "declarations": [
    {
      "binding": {
        "name": "_",
        "range": {
          "end": {
            "character": 5,
            "line": 0,
          },
          "start": {
            "character": 4,
            "line": 0,
          },
        },
      },
      "extern": false,
      "inline": false,
      "pub": false,
      "range": {
        "end": {
          "character": 16,
          "line": 0,
        },
        "start": {
          "character": 0,
          "line": 0,
        },
      },
      "value": {
        "args": [
          {
            "left": {
              "range": {
                "end": {
                  "character": 11,
                  "line": 0,
                },
                "start": {
                  "character": 10,
                  "line": 0,
                },
              },
              "type": "constant",
              "value": {
                "type": "int",
                "value": 1,
              },
            },
            "operator": "+",
            "range": {
              "end": {
                "character": 15,
                "line": 0,
              },
              "start": {
                "character": 10,
                "line": 0,
              },
            },
            "right": {
              "range": {
                "end": {
                  "character": 15,
                  "line": 0,
                },
                "start": {
                  "character": 14,
                  "line": 0,
                },
              },
              "type": "constant",
              "value": {
                "type": "int",
                "value": 2,
              },
            },
            "type": "infix",
          },
        ],
        "caller": {
          "name": "f",
          "namespace": undefined,
          "range": {
            "end": {
              "character": 9,
              "line": 0,
            },
            "start": {
              "character": 8,
              "line": 0,
            },
          },
          "type": "identifier",
        },
        "range": {
          "end": {
            "character": 16,
            "line": 0,
          },
          "start": {
            "character": 8,
            "line": 0,
          },
        },
        "type": "application",
      },
    },
  ],
  "imports": [],
  "lineComments": [],
  "typeDeclarations": [],
}
`;

exports[`parse appl with nested parens 1`] = `
{
  "declarations": [
    {
      "binding": {
        "name": "_",
        "range": {
          "end": {
            "character": 5,
            "line": 0,
          },
          "start": {
            "character": 4,
            "line": 0,
          },
        },
      },
      "extern": false,
      "inline": false,
      "pub": false,
      "range": {
        "end": {
          "character": 14,
          "line": 0,
        },
        "start": {
          "character": 0,
          "line": 0,
        },
      },
      "value": {
        "args": [
          {
            "range": {
              "end": {
                "character": 12,
                "line": 0,
              },
              "start": {
                "character": 11,
                "line": 0,
              },
            },
            "type": "constant",
            "value": {
              "type": "int",
              "value": 1,
            },
          },
        ],
        "caller": {
          "name": "f",
          "namespace": undefined,
          "range": {
            "end": {
              "character": 9,
              "line": 0,
            },
            "start": {
              "character": 8,
              "line": 0,
            },
          },
          "type": "identifier",
        },
        "range": {
          "end": {
            "character": 14,
            "line": 0,
          },
          "start": {
            "character": 8,
            "line": 0,
          },
        },
        "type": "application",
      },
    },
  ],
  "imports": [],
  "lineComments": [],
  "typeDeclarations": [],
}
`;

exports[`parse appl with no args 1`] = `
{
  "declarations": [
    {
      "binding": {
        "name": "_",
        "range": {
          "end": {
            "character": 5,
            "line": 0,
          },
          "start": {
            "character": 4,
            "line": 0,
          },
        },
      },
      "extern": false,
      "inline": false,
      "pub": false,
      "range": {
        "end": {
          "character": 11,
          "line": 0,
        },
        "start": {
          "character": 0,
          "line": 0,
        },
      },
      "value": {
        "args": [],
        "caller": {
          "name": "f",
          "namespace": undefined,
          "range": {
            "end": {
              "character": 9,
              "line": 0,
            },
            "start": {
              "character": 8,
              "line": 0,
            },
          },
          "type": "identifier",
        },
        "range": {
          "end": {
            "character": 11,
            "line": 0,
          },
          "start": {
            "character": 8,
            "line": 0,
          },
        },
        "type": "application",
      },
    },
  ],
  "imports": [],
  "lineComments": [],
  "typeDeclarations": [],
}
`;

exports[`parse appl with trailing comma 1`] = `
{
  "declarations": [
    {
      "binding": {
        "name": "_",
        "range": {
          "end": {
            "character": 5,
            "line": 0,
          },
          "start": {
            "character": 4,
            "line": 0,
          },
        },
      },
      "extern": false,
      "inline": false,
      "pub": false,
      "range": {
        "end": {
          "character": 3,
          "line": 3,
        },
        "start": {
          "character": 0,
          "line": 0,
        },
      },
      "value": {
        "args": [
          {
            "name": "x",
            "namespace": undefined,
            "range": {
              "end": {
                "character": 5,
                "line": 1,
              },
              "start": {
                "character": 4,
                "line": 1,
              },
            },
            "type": "identifier",
          },
          {
            "name": "y",
            "namespace": undefined,
            "range": {
              "end": {
                "character": 5,
                "line": 2,
              },
              "start": {
                "character": 4,
                "line": 2,
              },
            },
            "type": "identifier",
          },
        ],
        "caller": {
          "name": "f",
          "namespace": undefined,
          "range": {
            "end": {
              "character": 9,
              "line": 0,
            },
            "start": {
              "character": 8,
              "line": 0,
            },
          },
          "type": "identifier",
        },
        "range": {
          "end": {
            "character": 3,
            "line": 3,
          },
          "start": {
            "character": 8,
            "line": 0,
          },
        },
        "type": "application",
      },
    },
  ],
  "imports": [],
  "lineComments": [],
  "typeDeclarations": [],
}
`;

exports[`parse block with no let 1`] = `
{
  "declarations": [
    {
      "binding": {
        "name": "_",
        "range": {
          "end": {
            "character": 5,
            "line": 1,
          },
          "start": {
            "character": 4,
            "line": 1,
          },
        },
      },
      "extern": false,
      "inline": false,
      "pub": false,
      "range": {
        "end": {
          "character": 13,
          "line": 1,
        },
        "start": {
          "character": 0,
          "line": 1,
        },
      },
      "value": {
        "range": {
          "end": {
<<<<<<< HEAD
            "character": 11,
            "line": 1,
          },
          "start": {
            "character": 10,
=======
            "character": 13,
            "line": 1,
          },
          "start": {
            "character": 8,
>>>>>>> edb94040
            "line": 1,
          },
        },
        "type": "constant",
        "value": {
          "type": "int",
          "value": 1,
        },
      },
    },
  ],
  "imports": [],
  "lineComments": [],
  "typeDeclarations": [],
}
`;

exports[`parse chars 1`] = `
{
  "declarations": [
    {
      "binding": {
        "name": "_",
        "range": {
          "end": {
            "character": 5,
            "line": 0,
          },
          "start": {
            "character": 4,
            "line": 0,
          },
        },
      },
      "extern": false,
      "inline": false,
      "pub": false,
      "range": {
        "end": {
          "character": 11,
          "line": 0,
        },
        "start": {
          "character": 0,
          "line": 0,
        },
      },
      "value": {
        "range": {
          "end": {
            "character": 11,
            "line": 0,
          },
          "start": {
            "character": 8,
            "line": 0,
          },
        },
        "type": "constant",
        "value": {
          "type": "char",
          "value": "a",
        },
      },
    },
  ],
  "imports": [],
  "lineComments": [],
  "typeDeclarations": [],
}
`;

exports[`parse cons operator is right-associative 1`] = `
{
  "declarations": [
    {
      "binding": {
        "name": "_",
        "range": {
          "end": {
            "character": 5,
            "line": 0,
          },
          "start": {
            "character": 4,
            "line": 0,
          },
        },
      },
      "extern": false,
      "inline": false,
      "pub": false,
      "range": {
        "end": {
          "character": 21,
          "line": 0,
        },
        "start": {
          "character": 0,
          "line": 0,
        },
      },
      "value": {
        "args": [
          {
            "name": "a",
            "namespace": undefined,
            "range": {
              "end": {
                "character": 9,
                "line": 0,
              },
              "start": {
                "character": 8,
                "line": 0,
              },
            },
            "type": "identifier",
          },
          {
            "args": [
              {
                "name": "b",
                "namespace": undefined,
                "range": {
                  "end": {
                    "character": 14,
                    "line": 0,
                  },
                  "start": {
                    "character": 13,
                    "line": 0,
                  },
                },
                "type": "identifier",
              },
              {
                "name": "nil",
                "namespace": undefined,
                "range": {
                  "end": {
                    "character": 21,
                    "line": 0,
                  },
                  "start": {
                    "character": 18,
                    "line": 0,
                  },
                },
                "type": "identifier",
              },
            ],
            "caller": {
              "name": "Cons",
              "namespace": "List",
              "range": {
                "end": {
                  "character": 17,
                  "line": 0,
                },
                "start": {
                  "character": 15,
                  "line": 0,
                },
              },
              "type": "identifier",
            },
            "range": {
              "end": {
                "character": 21,
                "line": 0,
              },
              "start": {
                "character": 13,
                "line": 0,
              },
            },
            "type": "application",
          },
        ],
        "caller": {
          "name": "Cons",
          "namespace": "List",
          "range": {
            "end": {
              "character": 12,
              "line": 0,
            },
            "start": {
              "character": 10,
              "line": 0,
            },
          },
          "type": "identifier",
        },
        "range": {
          "end": {
            "character": 21,
            "line": 0,
          },
          "start": {
            "character": 8,
            "line": 0,
          },
        },
        "type": "application",
      },
    },
  ],
  "imports": [],
  "lineComments": [],
  "typeDeclarations": [],
}
`;

exports[`parse conslist sugar 1`] = `
{
  "declarations": [
    {
      "binding": {
        "name": "_",
        "range": {
          "end": {
            "character": 5,
            "line": 0,
          },
          "start": {
            "character": 4,
            "line": 0,
          },
        },
      },
      "extern": false,
      "inline": false,
      "pub": false,
      "range": {
        "end": {
          "character": 16,
          "line": 0,
        },
        "start": {
          "character": 0,
          "line": 0,
        },
      },
      "value": {
        "args": [
          {
            "name": "hd",
            "namespace": undefined,
            "range": {
              "end": {
                "character": 10,
                "line": 0,
              },
              "start": {
                "character": 8,
                "line": 0,
              },
            },
            "type": "identifier",
          },
          {
            "name": "tl",
            "namespace": undefined,
            "range": {
              "end": {
                "character": 16,
                "line": 0,
              },
              "start": {
                "character": 14,
                "line": 0,
              },
            },
            "type": "identifier",
          },
        ],
        "caller": {
          "name": "Cons",
          "namespace": "List",
          "range": {
            "end": {
              "character": 13,
              "line": 0,
            },
            "start": {
              "character": 11,
              "line": 0,
            },
          },
          "type": "identifier",
        },
        "range": {
          "end": {
            "character": 16,
            "line": 0,
          },
          "start": {
            "character": 8,
            "line": 0,
          },
        },
        "type": "application",
      },
    },
  ],
  "imports": [],
  "lineComments": [],
  "typeDeclarations": [],
}
`;

exports[`parse empty list sugar 1`] = `
{
  "declarations": [
    {
      "binding": {
        "name": "_",
        "range": {
          "end": {
            "character": 5,
            "line": 0,
          },
          "start": {
            "character": 4,
            "line": 0,
          },
        },
      },
      "extern": false,
      "inline": false,
      "pub": false,
      "range": {
        "end": {
          "character": 10,
          "line": 0,
        },
        "start": {
          "character": 0,
          "line": 0,
        },
      },
      "value": {
        "range": {
          "end": {
            "character": 10,
            "line": 0,
          },
          "start": {
            "character": 8,
            "line": 0,
          },
        },
        "type": "list-literal",
        "values": [],
      },
    },
  ],
  "imports": [],
  "lineComments": [],
  "typeDeclarations": [],
}
`;

exports[`parse empty strings 1`] = `
{
  "declarations": [
    {
      "binding": {
        "name": "_",
        "range": {
          "end": {
            "character": 5,
            "line": 0,
          },
          "start": {
            "character": 4,
            "line": 0,
          },
        },
      },
      "extern": false,
      "inline": false,
      "pub": false,
      "range": {
        "end": {
          "character": 10,
          "line": 0,
        },
        "start": {
          "character": 0,
          "line": 0,
        },
      },
      "value": {
        "range": {
          "end": {
            "character": 10,
            "line": 0,
          },
          "start": {
            "character": 8,
            "line": 0,
          },
        },
        "type": "constant",
        "value": {
          "type": "string",
          "value": "",
        },
      },
    },
  ],
  "imports": [],
  "lineComments": [],
  "typeDeclarations": [],
}
`;

exports[`parse float 1`] = `
{
  "declarations": [
    {
      "binding": {
        "name": "_",
        "range": {
          "end": {
            "character": 5,
            "line": 0,
          },
          "start": {
            "character": 4,
            "line": 0,
          },
        },
      },
      "extern": false,
      "inline": false,
      "pub": false,
      "range": {
        "end": {
          "character": 12,
          "line": 0,
        },
        "start": {
          "character": 0,
          "line": 0,
        },
      },
      "value": {
        "range": {
          "end": {
            "character": 12,
            "line": 0,
          },
          "start": {
            "character": 8,
            "line": 0,
          },
        },
        "type": "constant",
        "value": {
          "type": "float",
          "value": 1.23,
        },
      },
    },
  ],
  "imports": [],
  "lineComments": [],
  "typeDeclarations": [],
}
`;

exports[`parse fn with 1 arg 1`] = `
{
  "declarations": [
    {
      "binding": {
        "name": "_",
        "range": {
          "end": {
            "character": 5,
            "line": 1,
          },
          "start": {
            "character": 4,
            "line": 1,
          },
        },
      },
      "extern": false,
      "inline": false,
      "pub": false,
      "range": {
        "end": {
          "character": 18,
          "line": 1,
        },
        "start": {
          "character": 0,
          "line": 1,
        },
      },
      "value": {
        "body": {
          "range": {
            "end": {
              "character": 16,
              "line": 1,
            },
            "start": {
              "character": 15,
              "line": 1,
            },
          },
          "type": "constant",
          "value": {
            "type": "int",
            "value": 0,
          },
        },
        "params": [
          {
            "name": "x",
            "range": {
              "end": {
                "character": 12,
                "line": 1,
              },
              "start": {
                "character": 11,
                "line": 1,
              },
            },
            "type": "identifier",
          },
        ],
        "range": {
          "end": {
            "character": 18,
            "line": 1,
          },
          "start": {
            "character": 8,
            "line": 1,
          },
        },
        "type": "fn",
      },
    },
  ],
  "imports": [],
  "lineComments": [],
  "typeDeclarations": [],
}
`;

exports[`parse fn with 2 args 1`] = `
{
  "declarations": [
    {
      "binding": {
        "name": "_",
        "range": {
          "end": {
            "character": 5,
            "line": 1,
          },
          "start": {
            "character": 4,
            "line": 1,
          },
        },
      },
      "extern": false,
      "inline": false,
      "pub": false,
      "range": {
        "end": {
          "character": 21,
          "line": 1,
        },
        "start": {
          "character": 0,
          "line": 1,
        },
      },
      "value": {
        "body": {
          "range": {
            "end": {
              "character": 19,
              "line": 1,
            },
            "start": {
              "character": 18,
              "line": 1,
            },
          },
          "type": "constant",
          "value": {
            "type": "int",
            "value": 0,
          },
        },
        "params": [
          {
            "name": "x",
            "range": {
              "end": {
                "character": 12,
                "line": 1,
              },
              "start": {
                "character": 11,
                "line": 1,
              },
            },
            "type": "identifier",
          },
          {
            "name": "y",
            "range": {
              "end": {
                "character": 15,
                "line": 1,
              },
              "start": {
                "character": 14,
                "line": 1,
              },
            },
            "type": "identifier",
          },
        ],
        "range": {
          "end": {
            "character": 21,
            "line": 1,
          },
          "start": {
            "character": 8,
            "line": 1,
          },
        },
        "type": "fn",
      },
    },
  ],
  "imports": [],
  "lineComments": [],
  "typeDeclarations": [],
}
`;

exports[`parse fn with let 1`] = `
{
  "declarations": [
    {
      "binding": {
        "name": "_",
        "range": {
          "end": {
            "character": 5,
            "line": 1,
          },
          "start": {
            "character": 4,
            "line": 1,
          },
        },
      },
      "extern": false,
      "inline": false,
      "pub": false,
      "range": {
        "end": {
          "character": 1,
          "line": 4,
        },
        "start": {
          "character": 0,
          "line": 1,
        },
      },
      "value": {
        "body": {
          "body": {
            "range": {
              "end": {
                "character": 3,
                "line": 3,
              },
              "start": {
                "character": 2,
                "line": 3,
              },
            },
            "type": "constant",
            "value": {
              "type": "int",
              "value": 1,
            },
          },
          "pattern": {
            "name": "x",
            "range": {
              "end": {
                "character": 7,
                "line": 2,
              },
              "start": {
                "character": 6,
                "line": 2,
              },
            },
            "type": "identifier",
          },
          "range": {
            "end": {
              "character": 3,
              "line": 3,
            },
            "start": {
              "character": 2,
              "line": 2,
            },
          },
          "type": "let",
          "value": {
            "range": {
              "end": {
                "character": 11,
                "line": 2,
              },
              "start": {
                "character": 10,
                "line": 2,
              },
            },
            "type": "constant",
            "value": {
              "type": "int",
              "value": 0,
            },
          },
        },
        "params": [],
        "range": {
          "end": {
            "character": 1,
            "line": 4,
          },
          "start": {
            "character": 8,
            "line": 1,
          },
        },
        "type": "fn",
      },
    },
  ],
  "imports": [],
  "lineComments": [],
  "typeDeclarations": [],
}
`;

exports[`parse fn with no args 1`] = `
{
  "declarations": [
    {
      "binding": {
        "name": "_",
        "range": {
          "end": {
            "character": 5,
            "line": 1,
          },
          "start": {
            "character": 4,
            "line": 1,
          },
        },
      },
      "extern": false,
      "inline": false,
      "pub": false,
      "range": {
        "end": {
          "character": 16,
          "line": 1,
        },
        "start": {
          "character": 0,
          "line": 1,
        },
      },
      "value": {
        "body": {
          "range": {
            "end": {
              "character": 14,
              "line": 1,
            },
            "start": {
              "character": 13,
              "line": 1,
            },
          },
          "type": "constant",
          "value": {
            "type": "int",
            "value": 0,
          },
        },
        "params": [],
        "range": {
          "end": {
            "character": 16,
            "line": 1,
          },
          "start": {
            "character": 8,
            "line": 1,
          },
        },
        "type": "fn",
      },
    },
  ],
  "imports": [],
  "lineComments": [],
  "typeDeclarations": [],
}
`;

exports[`parse ident 1`] = `
{
  "declarations": [
    {
      "binding": {
        "name": "_",
        "range": {
          "end": {
            "character": 5,
            "line": 0,
          },
          "start": {
            "character": 4,
            "line": 0,
          },
        },
      },
      "extern": false,
      "inline": false,
      "pub": false,
      "range": {
        "end": {
          "character": 13,
          "line": 0,
        },
        "start": {
          "character": 0,
          "line": 0,
        },
      },
      "value": {
        "name": "ab_c2",
        "namespace": undefined,
        "range": {
          "end": {
            "character": 13,
            "line": 0,
          },
          "start": {
            "character": 8,
            "line": 0,
          },
        },
        "type": "identifier",
      },
    },
  ],
  "imports": [],
  "lineComments": [],
  "typeDeclarations": [],
}
`;

exports[`parse if expr 1`] = `
{
  "declarations": [
    {
      "binding": {
        "name": "_",
        "range": {
          "end": {
            "character": 5,
            "line": 1,
          },
          "start": {
            "character": 4,
            "line": 1,
          },
        },
      },
      "extern": false,
      "inline": false,
      "pub": false,
      "range": {
        "end": {
          "character": 29,
          "line": 1,
        },
        "start": {
          "character": 0,
          "line": 1,
        },
      },
      "value": {
        "condition": {
          "name": "b",
          "namespace": undefined,
          "range": {
            "end": {
              "character": 12,
              "line": 1,
            },
            "start": {
              "character": 11,
              "line": 1,
            },
          },
          "type": "identifier",
        },
        "else": {
          "range": {
            "end": {
              "character": 27,
              "line": 1,
            },
            "start": {
              "character": 26,
              "line": 1,
            },
          },
          "type": "constant",
          "value": {
            "type": "int",
            "value": 1,
          },
        },
        "range": {
          "end": {
            "character": 29,
            "line": 1,
          },
          "start": {
            "character": 8,
            "line": 1,
          },
        },
        "then": {
          "range": {
            "end": {
              "character": 16,
              "line": 1,
            },
            "start": {
              "character": 15,
              "line": 1,
            },
          },
          "type": "constant",
          "value": {
            "type": "int",
            "value": 0,
          },
        },
        "type": "if",
      },
    },
  ],
  "imports": [],
  "lineComments": [],
  "typeDeclarations": [],
}
`;

exports[`parse if expr with a let expr 1`] = `
{
  "declarations": [
    {
      "binding": {
        "name": "_",
        "range": {
          "end": {
            "character": 5,
            "line": 1,
          },
          "start": {
            "character": 4,
            "line": 1,
          },
        },
      },
      "extern": false,
      "inline": false,
      "pub": false,
      "range": {
        "end": {
          "character": 1,
          "line": 6,
        },
        "start": {
          "character": 0,
          "line": 1,
        },
      },
      "value": {
        "condition": {
          "name": "b",
          "namespace": undefined,
          "range": {
            "end": {
              "character": 12,
              "line": 1,
            },
            "start": {
              "character": 11,
              "line": 1,
            },
          },
          "type": "identifier",
        },
        "else": {
          "range": {
            "end": {
              "character": 3,
              "line": 5,
            },
            "start": {
              "character": 2,
              "line": 5,
            },
          },
          "type": "constant",
          "value": {
            "type": "int",
            "value": 1,
          },
        },
        "range": {
          "end": {
            "character": 1,
            "line": 6,
          },
          "start": {
            "character": 8,
            "line": 1,
          },
        },
        "then": {
          "body": {
            "range": {
              "end": {
                "character": 3,
                "line": 3,
              },
              "start": {
                "character": 2,
                "line": 3,
              },
            },
            "type": "constant",
            "value": {
              "type": "int",
              "value": 0,
            },
          },
          "pattern": {
            "name": "x",
            "range": {
              "end": {
                "character": 7,
                "line": 2,
              },
              "start": {
                "character": 6,
                "line": 2,
              },
            },
            "type": "identifier",
          },
          "range": {
            "end": {
              "character": 3,
              "line": 3,
            },
            "start": {
              "character": 2,
              "line": 2,
            },
          },
          "type": "let",
          "value": {
            "name": "a",
            "namespace": undefined,
            "range": {
              "end": {
                "character": 11,
                "line": 2,
              },
              "start": {
                "character": 10,
                "line": 2,
              },
            },
            "type": "identifier",
          },
        },
        "type": "if",
      },
    },
  ],
  "imports": [],
  "lineComments": [],
  "typeDeclarations": [],
}
`;

exports[`parse let block with one let 1`] = `
{
  "declarations": [
    {
      "binding": {
        "name": "_",
        "range": {
          "end": {
            "character": 5,
            "line": 1,
          },
          "start": {
            "character": 4,
            "line": 1,
          },
        },
      },
      "extern": false,
      "inline": false,
      "pub": false,
      "range": {
        "end": {
          "character": 1,
          "line": 4,
        },
        "start": {
          "character": 0,
          "line": 1,
        },
      },
      "value": {
        "body": {
          "range": {
            "end": {
              "character": 3,
              "line": 3,
            },
            "start": {
              "character": 2,
              "line": 3,
            },
          },
          "type": "constant",
          "value": {
            "type": "int",
            "value": 1,
          },
        },
        "pattern": {
          "name": "x",
          "range": {
            "end": {
              "character": 7,
              "line": 2,
            },
            "start": {
              "character": 6,
              "line": 2,
            },
          },
          "type": "identifier",
        },
        "range": {
          "end": {
<<<<<<< HEAD
            "character": 3,
            "line": 3,
          },
          "start": {
            "character": 2,
            "line": 2,
=======
            "character": 1,
            "line": 4,
          },
          "start": {
            "character": 8,
            "line": 1,
>>>>>>> edb94040
          },
        },
        "type": "let",
        "value": {
          "range": {
            "end": {
              "character": 11,
              "line": 2,
            },
            "start": {
              "character": 10,
              "line": 2,
            },
          },
          "type": "constant",
          "value": {
            "type": "int",
            "value": 0,
          },
        },
      },
    },
  ],
  "imports": [],
  "lineComments": [],
  "typeDeclarations": [],
}
`;

exports[`parse let block with two let stmts 1`] = `
{
  "declarations": [
    {
      "binding": {
        "name": "_",
        "range": {
          "end": {
            "character": 5,
            "line": 1,
          },
          "start": {
            "character": 4,
            "line": 1,
          },
        },
      },
      "extern": false,
      "inline": false,
      "pub": false,
      "range": {
        "end": {
          "character": 1,
          "line": 5,
        },
        "start": {
          "character": 0,
          "line": 1,
        },
      },
      "value": {
        "body": {
          "body": {
            "range": {
              "end": {
                "character": 3,
                "line": 4,
              },
              "start": {
                "character": 2,
                "line": 4,
              },
            },
            "type": "constant",
            "value": {
              "type": "int",
              "value": 2,
            },
          },
          "pattern": {
            "name": "y",
            "range": {
              "end": {
                "character": 7,
                "line": 3,
              },
              "start": {
                "character": 6,
                "line": 3,
              },
            },
            "type": "identifier",
          },
          "range": {
            "end": {
              "character": 3,
              "line": 4,
            },
            "start": {
              "character": 2,
              "line": 3,
            },
          },
          "type": "let",
          "value": {
            "range": {
              "end": {
                "character": 11,
                "line": 3,
              },
              "start": {
                "character": 10,
                "line": 3,
              },
            },
            "type": "constant",
            "value": {
              "type": "int",
              "value": 1,
            },
          },
        },
        "pattern": {
          "name": "x",
          "range": {
            "end": {
              "character": 7,
              "line": 2,
            },
            "start": {
              "character": 6,
              "line": 2,
            },
          },
          "type": "identifier",
        },
        "range": {
          "end": {
<<<<<<< HEAD
            "character": 3,
            "line": 4,
          },
          "start": {
            "character": 2,
            "line": 2,
=======
            "character": 1,
            "line": 5,
          },
          "start": {
            "character": 8,
            "line": 1,
>>>>>>> edb94040
          },
        },
        "type": "let",
        "value": {
          "range": {
            "end": {
              "character": 11,
              "line": 2,
            },
            "start": {
              "character": 10,
              "line": 2,
            },
          },
          "type": "constant",
          "value": {
            "type": "int",
            "value": 0,
          },
        },
      },
    },
  ],
  "imports": [],
  "lineComments": [],
  "typeDeclarations": [],
}
`;

exports[`parse list sugar with many values 1`] = `
{
  "declarations": [
    {
      "binding": {
        "name": "_",
        "range": {
          "end": {
            "character": 5,
            "line": 0,
          },
          "start": {
            "character": 4,
            "line": 0,
          },
        },
      },
      "extern": false,
      "inline": false,
      "pub": false,
      "range": {
        "end": {
          "character": 17,
          "line": 0,
        },
        "start": {
          "character": 0,
          "line": 0,
        },
      },
      "value": {
        "range": {
          "end": {
            "character": 17,
            "line": 0,
          },
          "start": {
            "character": 8,
            "line": 0,
          },
        },
        "type": "list-literal",
        "values": [
          {
            "range": {
              "end": {
                "character": 10,
                "line": 0,
              },
              "start": {
                "character": 9,
                "line": 0,
              },
            },
            "type": "constant",
            "value": {
              "type": "int",
              "value": 0,
            },
          },
          {
            "range": {
              "end": {
                "character": 13,
                "line": 0,
              },
              "start": {
                "character": 12,
                "line": 0,
              },
            },
            "type": "constant",
            "value": {
              "type": "int",
              "value": 1,
            },
          },
          {
            "range": {
              "end": {
                "character": 16,
                "line": 0,
              },
              "start": {
                "character": 15,
                "line": 0,
              },
            },
            "type": "constant",
            "value": {
              "type": "int",
              "value": 2,
            },
          },
        ],
      },
    },
  ],
  "imports": [],
  "lineComments": [],
  "typeDeclarations": [],
}
`;

exports[`parse nonempty strings 1`] = `
{
  "declarations": [
    {
      "binding": {
        "name": "_",
        "range": {
          "end": {
            "character": 5,
            "line": 0,
          },
          "start": {
            "character": 4,
            "line": 0,
          },
        },
      },
      "extern": false,
      "inline": false,
      "pub": false,
      "range": {
        "end": {
          "character": 13,
          "line": 0,
        },
        "start": {
          "character": 0,
          "line": 0,
        },
      },
      "value": {
        "range": {
          "end": {
            "character": 13,
            "line": 0,
          },
          "start": {
            "character": 8,
            "line": 0,
          },
        },
        "type": "constant",
        "value": {
          "type": "string",
          "value": "abc",
        },
      },
    },
  ],
  "imports": [],
  "lineComments": [],
  "typeDeclarations": [],
}
`;

exports[`parse singleton list sugar 1`] = `
{
  "declarations": [
    {
      "binding": {
        "name": "_",
        "range": {
          "end": {
            "character": 5,
            "line": 0,
          },
          "start": {
            "character": 4,
            "line": 0,
          },
        },
      },
      "extern": false,
      "inline": false,
      "pub": false,
      "range": {
        "end": {
          "character": 12,
          "line": 0,
        },
        "start": {
          "character": 0,
          "line": 0,
        },
      },
      "value": {
        "range": {
          "end": {
            "character": 12,
            "line": 0,
          },
          "start": {
            "character": 8,
            "line": 0,
          },
        },
        "type": "list-literal",
        "values": [
          {
            "range": {
              "end": {
                "character": 11,
                "line": 0,
              },
              "start": {
                "character": 9,
                "line": 0,
              },
            },
            "type": "constant",
            "value": {
              "type": "int",
              "value": 42,
            },
          },
        ],
      },
    },
  ],
  "imports": [],
  "lineComments": [],
  "typeDeclarations": [],
}
`;

exports[`parse strings with escaped quotes 1`] = `
{
  "declarations": [
    {
      "binding": {
        "name": "_",
        "range": {
          "end": {
            "character": 5,
            "line": 0,
          },
          "start": {
            "character": 4,
            "line": 0,
          },
        },
      },
      "extern": false,
      "inline": false,
      "pub": false,
      "range": {
        "end": {
          "character": 15,
          "line": 0,
        },
        "start": {
          "character": 0,
          "line": 0,
        },
      },
      "value": {
        "range": {
          "end": {
            "character": 15,
            "line": 0,
          },
          "start": {
            "character": 8,
            "line": 0,
          },
        },
        "type": "constant",
        "value": {
          "type": "string",
          "value": "ab\\"c",
        },
      },
    },
  ],
  "imports": [],
  "lineComments": [],
  "typeDeclarations": [],
}
`;

exports[`parse strings with newlines 1`] = `
{
  "declarations": [
    {
      "binding": {
        "name": "_",
        "range": {
          "end": {
            "character": 5,
            "line": 0,
          },
          "start": {
            "character": 4,
            "line": 0,
          },
        },
      },
      "extern": false,
      "inline": false,
      "pub": false,
      "range": {
        "end": {
          "character": 15,
          "line": 0,
        },
        "start": {
          "character": 0,
          "line": 0,
        },
      },
      "value": {
        "range": {
          "end": {
            "character": 15,
            "line": 0,
          },
          "start": {
            "character": 8,
            "line": 0,
          },
        },
        "type": "constant",
        "value": {
          "type": "string",
          "value": "ab\\nc",
        },
      },
    },
  ],
  "imports": [],
  "lineComments": [],
  "typeDeclarations": [],
}
`;

exports[`parse tuple sugar 1`] = `
{
  "declarations": [
    {
      "binding": {
        "name": "_",
        "range": {
          "end": {
            "character": 5,
            "line": 0,
          },
          "start": {
            "character": 4,
            "line": 0,
          },
        },
      },
      "extern": false,
      "inline": false,
      "pub": false,
      "range": {
        "end": {
          "character": 14,
          "line": 0,
        },
        "start": {
          "character": 0,
          "line": 0,
        },
      },
      "value": {
        "args": [
          {
            "range": {
              "end": {
                "character": 10,
                "line": 0,
              },
              "start": {
                "character": 9,
                "line": 0,
              },
            },
            "type": "constant",
            "value": {
              "type": "int",
              "value": 1,
            },
          },
          {
            "range": {
              "end": {
                "character": 13,
                "line": 0,
              },
              "start": {
                "character": 12,
                "line": 0,
              },
            },
            "type": "constant",
            "value": {
              "type": "int",
              "value": 2,
            },
          },
        ],
        "caller": {
          "name": "Tuple2",
          "namespace": "Tuple",
          "range": {
            "end": {
              "character": 14,
              "line": 0,
            },
            "start": {
              "character": 8,
              "line": 0,
            },
          },
          "type": "identifier",
        },
        "range": {
          "end": {
            "character": 14,
            "line": 0,
          },
          "start": {
            "character": 8,
            "line": 0,
          },
        },
        "type": "application",
      },
    },
  ],
  "imports": [],
  "lineComments": [],
  "typeDeclarations": [],
}
`;

exports[`parse unary ! expr 1`] = `
{
  "declarations": [
    {
      "binding": {
        "name": "_",
        "range": {
          "end": {
            "character": 5,
            "line": 0,
          },
          "start": {
            "character": 4,
            "line": 0,
          },
        },
      },
      "extern": false,
      "inline": false,
      "pub": false,
      "range": {
        "end": {
          "character": 11,
          "line": 0,
        },
        "start": {
          "character": 0,
          "line": 0,
        },
      },
      "value": {
        "args": [
          {
            "name": "b",
            "namespace": undefined,
            "range": {
              "end": {
                "character": 11,
                "line": 0,
              },
              "start": {
                "character": 10,
                "line": 0,
              },
            },
            "type": "identifier",
          },
        ],
        "caller": {
          "name": "!",
          "range": {
            "end": {
              "character": 9,
              "line": 0,
            },
            "start": {
              "character": 8,
              "line": 0,
            },
          },
          "type": "identifier",
        },
        "range": {
          "end": {
            "character": 11,
            "line": 0,
          },
          "start": {
            "character": 8,
            "line": 0,
          },
        },
        "type": "application",
      },
    },
  ],
  "imports": [],
  "lineComments": [],
  "typeDeclarations": [],
}
`;

exports[`pattern matching > binding with identifier 1`] = `
{
  "declarations": [
    {
      "binding": {
        "name": "_",
        "range": {
          "end": {
            "character": 5,
            "line": 0,
          },
          "start": {
            "character": 4,
            "line": 0,
          },
        },
      },
      "extern": false,
      "inline": false,
      "pub": false,
      "range": {
        "end": {
          "character": 28,
          "line": 0,
        },
        "start": {
          "character": 0,
          "line": 0,
        },
      },
      "value": {
        "clauses": [
          [
            {
              "name": "a",
              "range": {
                "end": {
                  "character": 19,
                  "line": 0,
                },
                "start": {
                  "character": 18,
                  "line": 0,
                },
              },
              "type": "identifier",
            },
            {
              "name": "res",
              "namespace": undefined,
              "range": {
                "end": {
                  "character": 26,
                  "line": 0,
                },
                "start": {
                  "character": 23,
                  "line": 0,
                },
              },
              "type": "identifier",
            },
          ],
        ],
        "expr": {
          "name": "x",
          "namespace": undefined,
          "range": {
            "end": {
              "character": 15,
              "line": 0,
            },
            "start": {
              "character": 14,
              "line": 0,
            },
          },
          "type": "identifier",
        },
        "range": {
          "end": {
            "character": 28,
            "line": 0,
          },
          "start": {
            "character": 8,
            "line": 0,
          },
        },
        "type": "match",
      },
    },
  ],
  "imports": [],
  "lineComments": [],
  "typeDeclarations": [],
}
`;

exports[`pattern matching > empty match expression 1`] = `
{
  "declarations": [
    {
      "binding": {
        "name": "_",
        "range": {
          "end": {
            "character": 5,
            "line": 0,
          },
          "start": {
            "character": 4,
            "line": 0,
          },
        },
      },
      "extern": false,
      "inline": false,
      "pub": false,
      "range": {
        "end": {
          "character": 18,
          "line": 0,
        },
        "start": {
          "character": 0,
          "line": 0,
        },
      },
      "value": {
        "clauses": [],
        "expr": {
          "name": "x",
          "namespace": undefined,
          "range": {
            "end": {
              "character": 15,
              "line": 0,
            },
            "start": {
              "character": 14,
              "line": 0,
            },
          },
          "type": "identifier",
        },
        "range": {
          "end": {
            "character": 18,
            "line": 0,
          },
          "start": {
            "character": 8,
            "line": 0,
          },
        },
        "type": "match",
      },
    },
  ],
  "imports": [],
  "lineComments": [],
  "typeDeclarations": [],
}
`;

exports[`pattern matching > matching char literals 1`] = `
{
  "declarations": [
    {
      "binding": {
        "name": "_",
        "range": {
          "end": {
            "character": 5,
            "line": 0,
          },
          "start": {
            "character": 4,
            "line": 0,
          },
        },
      },
      "extern": false,
      "inline": false,
      "pub": false,
      "range": {
        "end": {
          "character": 30,
          "line": 0,
        },
        "start": {
          "character": 0,
          "line": 0,
        },
      },
      "value": {
        "clauses": [
          [
            {
              "literal": {
                "type": "char",
                "value": "a",
              },
              "range": {
                "end": {
                  "character": 21,
                  "line": 0,
                },
                "start": {
                  "character": 18,
                  "line": 0,
                },
              },
              "type": "lit",
            },
            {
              "name": "res",
              "namespace": undefined,
              "range": {
                "end": {
                  "character": 28,
                  "line": 0,
                },
                "start": {
                  "character": 25,
                  "line": 0,
                },
              },
              "type": "identifier",
            },
          ],
        ],
        "expr": {
          "name": "x",
          "namespace": undefined,
          "range": {
            "end": {
              "character": 15,
              "line": 0,
            },
            "start": {
              "character": 14,
              "line": 0,
            },
          },
          "type": "identifier",
        },
        "range": {
          "end": {
            "character": 30,
            "line": 0,
          },
          "start": {
            "character": 8,
            "line": 0,
          },
        },
        "type": "match",
      },
    },
  ],
  "imports": [],
  "lineComments": [],
  "typeDeclarations": [],
}
`;

exports[`pattern matching > matching cons literal (syntax sugar) 1`] = `
{
  "declarations": [
    {
      "binding": {
        "name": "_",
        "range": {
          "end": {
            "character": 5,
            "line": 0,
          },
          "start": {
            "character": 4,
            "line": 0,
          },
        },
      },
      "extern": false,
      "inline": false,
      "pub": false,
      "range": {
        "end": {
          "character": 35,
          "line": 0,
        },
        "start": {
          "character": 0,
          "line": 0,
        },
      },
      "value": {
        "clauses": [
          [
            {
              "args": [
                {
                  "name": "hd",
                  "range": {
                    "end": {
                      "character": 20,
                      "line": 0,
                    },
                    "start": {
                      "character": 18,
                      "line": 0,
                    },
                  },
                  "type": "identifier",
                },
                {
                  "name": "tl",
                  "range": {
                    "end": {
                      "character": 26,
                      "line": 0,
                    },
                    "start": {
                      "character": 24,
                      "line": 0,
                    },
                  },
                  "type": "identifier",
                },
              ],
              "name": "Cons",
              "namespace": "List",
              "range": {
                "end": {
                  "character": 26,
                  "line": 0,
                },
                "start": {
                  "character": 18,
                  "line": 0,
                },
              },
              "type": "constructor",
            },
            {
              "name": "res",
              "namespace": undefined,
              "range": {
                "end": {
                  "character": 33,
                  "line": 0,
                },
                "start": {
                  "character": 30,
                  "line": 0,
                },
              },
              "type": "identifier",
            },
          ],
        ],
        "expr": {
          "name": "x",
          "namespace": undefined,
          "range": {
            "end": {
              "character": 15,
              "line": 0,
            },
            "start": {
              "character": 14,
              "line": 0,
            },
          },
          "type": "identifier",
        },
        "range": {
          "end": {
            "character": 35,
            "line": 0,
          },
          "start": {
            "character": 8,
            "line": 0,
          },
        },
        "type": "match",
      },
    },
  ],
  "imports": [],
  "lineComments": [],
  "typeDeclarations": [],
}
`;

exports[`pattern matching > matching cons literal is right assoc 1`] = `
{
  "declarations": [
    {
      "binding": {
        "name": "_",
        "range": {
          "end": {
            "character": 5,
            "line": 0,
          },
          "start": {
            "character": 4,
            "line": 0,
          },
        },
      },
      "extern": false,
      "inline": false,
      "pub": false,
      "range": {
        "end": {
          "character": 42,
          "line": 0,
        },
        "start": {
          "character": 0,
          "line": 0,
        },
      },
      "value": {
        "clauses": [
          [
            {
              "args": [
                {
                  "name": "hd",
                  "range": {
                    "end": {
                      "character": 20,
                      "line": 0,
                    },
                    "start": {
                      "character": 18,
                      "line": 0,
                    },
                  },
                  "type": "identifier",
                },
                {
                  "args": [
                    {
                      "name": "tl",
                      "range": {
                        "end": {
                          "character": 26,
                          "line": 0,
                        },
                        "start": {
                          "character": 24,
                          "line": 0,
                        },
                      },
                      "type": "identifier",
                    },
                    {
                      "args": [],
                      "name": "Nil",
                      "namespace": undefined,
                      "range": {
                        "end": {
                          "character": 33,
                          "line": 0,
                        },
                        "start": {
                          "character": 30,
                          "line": 0,
                        },
                      },
                      "type": "constructor",
                    },
                  ],
                  "name": "Cons",
                  "namespace": "List",
                  "range": {
                    "end": {
                      "character": 33,
                      "line": 0,
                    },
                    "start": {
                      "character": 24,
                      "line": 0,
                    },
                  },
                  "type": "constructor",
                },
              ],
              "name": "Cons",
              "namespace": "List",
              "range": {
                "end": {
                  "character": 33,
                  "line": 0,
                },
                "start": {
                  "character": 18,
                  "line": 0,
                },
              },
              "type": "constructor",
            },
            {
              "name": "res",
              "namespace": undefined,
              "range": {
                "end": {
                  "character": 40,
                  "line": 0,
                },
                "start": {
                  "character": 37,
                  "line": 0,
                },
              },
              "type": "identifier",
            },
          ],
        ],
        "expr": {
          "name": "x",
          "namespace": undefined,
          "range": {
            "end": {
              "character": 15,
              "line": 0,
            },
            "start": {
              "character": 14,
              "line": 0,
            },
          },
          "type": "identifier",
        },
        "range": {
          "end": {
            "character": 42,
            "line": 0,
          },
          "start": {
            "character": 8,
            "line": 0,
          },
        },
        "type": "match",
      },
    },
  ],
  "imports": [],
  "lineComments": [],
  "typeDeclarations": [],
}
`;

exports[`pattern matching > matching cons nested in tuple 1`] = `
{
  "declarations": [
    {
      "binding": {
        "name": "_",
        "range": {
          "end": {
            "character": 5,
            "line": 0,
          },
          "start": {
            "character": 4,
            "line": 0,
          },
        },
      },
      "extern": false,
      "inline": false,
      "pub": false,
      "range": {
        "end": {
          "character": 41,
          "line": 0,
        },
        "start": {
          "character": 0,
          "line": 0,
        },
      },
      "value": {
        "clauses": [
          [
            {
              "args": [
                {
                  "args": [
                    {
                      "name": "hd",
                      "range": {
                        "end": {
                          "character": 21,
                          "line": 0,
                        },
                        "start": {
                          "character": 19,
                          "line": 0,
                        },
                      },
                      "type": "identifier",
                    },
                    {
                      "args": [],
                      "name": "Nil",
                      "namespace": undefined,
                      "range": {
                        "end": {
                          "character": 28,
                          "line": 0,
                        },
                        "start": {
                          "character": 25,
                          "line": 0,
                        },
                      },
                      "type": "constructor",
                    },
                  ],
                  "name": "Cons",
                  "namespace": "List",
                  "range": {
                    "end": {
                      "character": 28,
                      "line": 0,
                    },
                    "start": {
                      "character": 19,
                      "line": 0,
                    },
                  },
                  "type": "constructor",
                },
                {
                  "name": "y",
                  "range": {
                    "end": {
                      "character": 31,
                      "line": 0,
                    },
                    "start": {
                      "character": 30,
                      "line": 0,
                    },
                  },
                  "type": "identifier",
                },
              ],
              "name": "Tuple2",
              "namespace": "Tuple",
              "range": {
                "end": {
                  "character": 32,
                  "line": 0,
                },
                "start": {
                  "character": 18,
                  "line": 0,
                },
              },
              "type": "constructor",
            },
            {
              "name": "res",
              "namespace": undefined,
              "range": {
                "end": {
                  "character": 39,
                  "line": 0,
                },
                "start": {
                  "character": 36,
                  "line": 0,
                },
              },
              "type": "identifier",
            },
          ],
        ],
        "expr": {
          "name": "x",
          "namespace": undefined,
          "range": {
            "end": {
              "character": 15,
              "line": 0,
            },
            "start": {
              "character": 14,
              "line": 0,
            },
          },
          "type": "identifier",
        },
        "range": {
          "end": {
            "character": 41,
            "line": 0,
          },
          "start": {
            "character": 8,
            "line": 0,
          },
        },
        "type": "match",
      },
    },
  ],
  "imports": [],
  "lineComments": [],
  "typeDeclarations": [],
}
`;

exports[`pattern matching > matching constructor with no args 1`] = `
{
  "declarations": [
    {
      "binding": {
        "name": "_",
        "range": {
          "end": {
            "character": 5,
            "line": 0,
          },
          "start": {
            "character": 4,
            "line": 0,
          },
        },
      },
      "extern": false,
      "inline": false,
      "pub": false,
      "range": {
        "end": {
          "character": 28,
          "line": 0,
        },
        "start": {
          "character": 0,
          "line": 0,
        },
      },
      "value": {
        "clauses": [
          [
            {
              "args": [],
              "name": "X",
              "namespace": undefined,
              "range": {
                "end": {
                  "character": 19,
                  "line": 0,
                },
                "start": {
                  "character": 18,
                  "line": 0,
                },
              },
              "type": "constructor",
            },
            {
              "name": "res",
              "namespace": undefined,
              "range": {
                "end": {
                  "character": 26,
                  "line": 0,
                },
                "start": {
                  "character": 23,
                  "line": 0,
                },
              },
              "type": "identifier",
            },
          ],
        ],
        "expr": {
          "name": "x",
          "namespace": undefined,
          "range": {
            "end": {
              "character": 15,
              "line": 0,
            },
            "start": {
              "character": 14,
              "line": 0,
            },
          },
          "type": "identifier",
        },
        "range": {
          "end": {
            "character": 28,
            "line": 0,
          },
          "start": {
            "character": 8,
            "line": 0,
          },
        },
        "type": "match",
      },
    },
  ],
  "imports": [],
  "lineComments": [],
  "typeDeclarations": [],
}
`;

exports[`pattern matching > matching constructor with one arg 1`] = `
{
  "declarations": [
    {
      "binding": {
        "name": "_",
        "range": {
          "end": {
            "character": 5,
            "line": 0,
          },
          "start": {
            "character": 4,
            "line": 0,
          },
        },
      },
      "extern": false,
      "inline": false,
      "pub": false,
      "range": {
        "end": {
          "character": 31,
          "line": 0,
        },
        "start": {
          "character": 0,
          "line": 0,
        },
      },
      "value": {
        "clauses": [
          [
            {
              "args": [
                {
                  "name": "a",
                  "range": {
                    "end": {
                      "character": 21,
                      "line": 0,
                    },
                    "start": {
                      "character": 20,
                      "line": 0,
                    },
                  },
                  "type": "identifier",
                },
              ],
              "name": "X",
              "namespace": undefined,
              "range": {
                "end": {
                  "character": 22,
                  "line": 0,
                },
                "start": {
                  "character": 18,
                  "line": 0,
                },
              },
              "type": "constructor",
            },
            {
              "name": "res",
              "namespace": undefined,
              "range": {
                "end": {
                  "character": 29,
                  "line": 0,
                },
                "start": {
                  "character": 26,
                  "line": 0,
                },
              },
              "type": "identifier",
            },
          ],
        ],
        "expr": {
          "name": "x",
          "namespace": undefined,
          "range": {
            "end": {
              "character": 15,
              "line": 0,
            },
            "start": {
              "character": 14,
              "line": 0,
            },
          },
          "type": "identifier",
        },
        "range": {
          "end": {
            "character": 31,
            "line": 0,
          },
          "start": {
            "character": 8,
            "line": 0,
          },
        },
        "type": "match",
      },
    },
  ],
  "imports": [],
  "lineComments": [],
  "typeDeclarations": [],
}
`;

exports[`pattern matching > matching float literals 1`] = `
{
  "declarations": [
    {
      "binding": {
        "name": "_",
        "range": {
          "end": {
            "character": 5,
            "line": 0,
          },
          "start": {
            "character": 4,
            "line": 0,
          },
        },
      },
      "extern": false,
      "inline": false,
      "pub": false,
      "range": {
        "end": {
          "character": 30,
          "line": 0,
        },
        "start": {
          "character": 0,
          "line": 0,
        },
      },
      "value": {
        "clauses": [
          [
            {
              "literal": {
                "type": "float",
                "value": 1.1,
              },
              "range": {
                "end": {
                  "character": 21,
                  "line": 0,
                },
                "start": {
                  "character": 18,
                  "line": 0,
                },
              },
              "type": "lit",
            },
            {
              "name": "res",
              "namespace": undefined,
              "range": {
                "end": {
                  "character": 28,
                  "line": 0,
                },
                "start": {
                  "character": 25,
                  "line": 0,
                },
              },
              "type": "identifier",
            },
          ],
        ],
        "expr": {
          "name": "x",
          "namespace": undefined,
          "range": {
            "end": {
              "character": 15,
              "line": 0,
            },
            "start": {
              "character": 14,
              "line": 0,
            },
          },
          "type": "identifier",
        },
        "range": {
          "end": {
            "character": 30,
            "line": 0,
          },
          "start": {
            "character": 8,
            "line": 0,
          },
        },
        "type": "match",
      },
    },
  ],
  "imports": [],
  "lineComments": [],
  "typeDeclarations": [],
}
`;

exports[`pattern matching > matching int literals 1`] = `
{
  "declarations": [
    {
      "binding": {
        "name": "_",
        "range": {
          "end": {
            "character": 5,
            "line": 0,
          },
          "start": {
            "character": 4,
            "line": 0,
          },
        },
      },
      "extern": false,
      "inline": false,
      "pub": false,
      "range": {
        "end": {
          "character": 29,
          "line": 0,
        },
        "start": {
          "character": 0,
          "line": 0,
        },
      },
      "value": {
        "clauses": [
          [
            {
              "literal": {
                "type": "int",
                "value": 42,
              },
              "range": {
                "end": {
                  "character": 20,
                  "line": 0,
                },
                "start": {
                  "character": 18,
                  "line": 0,
                },
              },
              "type": "lit",
            },
            {
              "name": "res",
              "namespace": undefined,
              "range": {
                "end": {
                  "character": 27,
                  "line": 0,
                },
                "start": {
                  "character": 24,
                  "line": 0,
                },
              },
              "type": "identifier",
            },
          ],
        ],
        "expr": {
          "name": "x",
          "namespace": undefined,
          "range": {
            "end": {
              "character": 15,
              "line": 0,
            },
            "start": {
              "character": 14,
              "line": 0,
            },
          },
          "type": "identifier",
        },
        "range": {
          "end": {
            "character": 29,
            "line": 0,
          },
          "start": {
            "character": 8,
            "line": 0,
          },
        },
        "type": "match",
      },
    },
  ],
  "imports": [],
  "lineComments": [],
  "typeDeclarations": [],
}
`;

exports[`pattern matching > matching many clauses, with trailing comma 1`] = `
{
  "declarations": [
    {
      "binding": {
        "name": "_",
        "range": {
          "end": {
            "character": 5,
            "line": 0,
          },
          "start": {
            "character": 4,
            "line": 0,
          },
        },
      },
      "extern": false,
      "inline": false,
      "pub": false,
      "range": {
        "end": {
          "character": 44,
          "line": 0,
        },
        "start": {
          "character": 0,
          "line": 0,
        },
      },
      "value": {
        "clauses": [
          [
            {
              "name": "a",
              "range": {
                "end": {
                  "character": 19,
                  "line": 0,
                },
                "start": {
                  "character": 18,
                  "line": 0,
                },
              },
              "type": "identifier",
            },
            {
              "name": "ret_a",
              "namespace": undefined,
              "range": {
                "end": {
                  "character": 28,
                  "line": 0,
                },
                "start": {
                  "character": 23,
                  "line": 0,
                },
              },
              "type": "identifier",
            },
          ],
          [
            {
              "name": "b",
              "range": {
                "end": {
                  "character": 31,
                  "line": 0,
                },
                "start": {
                  "character": 30,
                  "line": 0,
                },
              },
              "type": "identifier",
            },
            {
              "name": "ret_b",
              "namespace": undefined,
              "range": {
                "end": {
                  "character": 40,
                  "line": 0,
                },
                "start": {
                  "character": 35,
                  "line": 0,
                },
              },
              "type": "identifier",
            },
          ],
        ],
        "expr": {
          "name": "x",
          "namespace": undefined,
          "range": {
            "end": {
              "character": 15,
              "line": 0,
            },
            "start": {
              "character": 14,
              "line": 0,
            },
          },
          "type": "identifier",
        },
        "range": {
          "end": {
            "character": 44,
            "line": 0,
          },
          "start": {
            "character": 8,
            "line": 0,
          },
        },
        "type": "match",
      },
    },
  ],
  "imports": [],
  "lineComments": [],
  "typeDeclarations": [],
}
`;

exports[`pattern matching > matching many clauses, without trailing comma 1`] = `
{
  "declarations": [
    {
      "binding": {
        "name": "_",
        "range": {
          "end": {
            "character": 5,
            "line": 0,
          },
          "start": {
            "character": 4,
            "line": 0,
          },
        },
      },
      "extern": false,
      "inline": false,
      "pub": false,
      "range": {
        "end": {
          "character": 43,
          "line": 0,
        },
        "start": {
          "character": 0,
          "line": 0,
        },
      },
      "value": {
        "clauses": [
          [
            {
              "name": "a",
              "range": {
                "end": {
                  "character": 19,
                  "line": 0,
                },
                "start": {
                  "character": 18,
                  "line": 0,
                },
              },
              "type": "identifier",
            },
            {
              "name": "ret_a",
              "namespace": undefined,
              "range": {
                "end": {
                  "character": 28,
                  "line": 0,
                },
                "start": {
                  "character": 23,
                  "line": 0,
                },
              },
              "type": "identifier",
            },
          ],
          [
            {
              "name": "b",
              "range": {
                "end": {
                  "character": 31,
                  "line": 0,
                },
                "start": {
                  "character": 30,
                  "line": 0,
                },
              },
              "type": "identifier",
            },
            {
              "name": "ret_b",
              "namespace": undefined,
              "range": {
                "end": {
                  "character": 40,
                  "line": 0,
                },
                "start": {
                  "character": 35,
                  "line": 0,
                },
              },
              "type": "identifier",
            },
          ],
        ],
        "expr": {
          "name": "x",
          "namespace": undefined,
          "range": {
            "end": {
              "character": 15,
              "line": 0,
            },
            "start": {
              "character": 14,
              "line": 0,
            },
          },
          "type": "identifier",
        },
        "range": {
          "end": {
            "character": 43,
            "line": 0,
          },
          "start": {
            "character": 8,
            "line": 0,
          },
        },
        "type": "match",
      },
    },
  ],
  "imports": [],
  "lineComments": [],
  "typeDeclarations": [],
}
`;

exports[`pattern matching > matching pattern in fn param 1`] = `
{
  "declarations": [
    {
      "binding": {
        "name": "_",
        "range": {
          "end": {
            "character": 5,
            "line": 0,
          },
          "start": {
            "character": 4,
            "line": 0,
          },
        },
      },
      "extern": false,
      "inline": false,
      "pub": false,
      "range": {
        "end": {
          "character": 25,
          "line": 0,
        },
        "start": {
          "character": 0,
          "line": 0,
        },
      },
      "value": {
        "body": {
          "range": {
            "end": {
              "character": 23,
              "line": 0,
            },
            "start": {
              "character": 21,
              "line": 0,
            },
          },
          "type": "constant",
          "value": {
            "type": "int",
            "value": 42,
          },
        },
        "params": [
          {
            "args": [
              {
                "name": "a",
                "range": {
                  "end": {
                    "character": 14,
                    "line": 0,
                  },
                  "start": {
                    "character": 13,
                    "line": 0,
                  },
                },
                "type": "identifier",
              },
              {
                "name": "b",
                "range": {
                  "end": {
                    "character": 17,
                    "line": 0,
                  },
                  "start": {
                    "character": 16,
                    "line": 0,
                  },
                },
                "type": "identifier",
              },
            ],
            "name": "X",
            "namespace": undefined,
            "range": {
              "end": {
                "character": 18,
                "line": 0,
              },
              "start": {
                "character": 11,
                "line": 0,
              },
            },
            "type": "constructor",
          },
        ],
        "range": {
          "end": {
            "character": 25,
            "line": 0,
          },
          "start": {
            "character": 8,
            "line": 0,
          },
        },
        "type": "fn",
      },
    },
  ],
  "imports": [],
  "lineComments": [],
  "typeDeclarations": [],
}
`;

exports[`pattern matching > matching pattern in let 1`] = `
{
  "declarations": [
    {
      "binding": {
        "name": "_",
        "range": {
          "end": {
            "character": 5,
            "line": 0,
          },
          "start": {
            "character": 4,
            "line": 0,
          },
        },
      },
      "extern": false,
      "inline": false,
      "pub": false,
      "range": {
        "end": {
          "character": 37,
          "line": 0,
        },
        "start": {
          "character": 0,
          "line": 0,
        },
      },
      "value": {
        "body": {
          "name": "res",
          "namespace": undefined,
          "range": {
            "end": {
              "character": 35,
              "line": 0,
            },
            "start": {
              "character": 32,
              "line": 0,
            },
          },
          "type": "identifier",
        },
        "pattern": {
          "args": [
            {
              "name": "a",
              "range": {
                "end": {
                  "character": 17,
                  "line": 0,
                },
                "start": {
                  "character": 16,
                  "line": 0,
                },
              },
              "type": "identifier",
            },
            {
              "args": [
                {
                  "name": "b",
                  "range": {
                    "end": {
                      "character": 20,
                      "line": 0,
                    },
                    "start": {
                      "character": 19,
                      "line": 0,
                    },
                  },
                  "type": "identifier",
                },
                {
                  "name": "c",
                  "range": {
                    "end": {
                      "character": 25,
                      "line": 0,
                    },
                    "start": {
                      "character": 24,
                      "line": 0,
                    },
                  },
                  "type": "identifier",
                },
              ],
              "name": "Cons",
              "namespace": "List",
              "range": {
                "end": {
                  "character": 25,
                  "line": 0,
                },
                "start": {
                  "character": 19,
                  "line": 0,
                },
              },
              "type": "constructor",
            },
          ],
          "name": "X",
          "namespace": undefined,
          "range": {
            "end": {
              "character": 26,
              "line": 0,
            },
            "start": {
              "character": 14,
              "line": 0,
            },
          },
          "type": "constructor",
        },
        "range": {
          "end": {
<<<<<<< HEAD
            "character": 35,
            "line": 0,
          },
          "start": {
            "character": 10,
=======
            "character": 37,
            "line": 0,
          },
          "start": {
            "character": 8,
>>>>>>> edb94040
            "line": 0,
          },
        },
        "type": "let",
        "value": {
          "name": "x",
          "namespace": undefined,
          "range": {
            "end": {
              "character": 30,
              "line": 0,
            },
            "start": {
              "character": 29,
              "line": 0,
            },
          },
          "type": "identifier",
        },
      },
    },
  ],
  "imports": [],
  "lineComments": [],
  "typeDeclarations": [],
}
`;

exports[`pattern matching > matching pattern in let# 1`] = `
{
  "declarations": [
    {
      "binding": {
        "name": "_",
        "range": {
          "end": {
            "character": 5,
            "line": 0,
          },
          "start": {
            "character": 4,
            "line": 0,
          },
        },
      },
      "extern": false,
      "inline": false,
      "pub": false,
      "range": {
        "end": {
          "character": 43,
          "line": 0,
        },
        "start": {
          "character": 0,
          "line": 0,
        },
      },
      "value": {
        "body": {
          "name": "res",
          "namespace": undefined,
          "range": {
            "end": {
              "character": 41,
              "line": 0,
            },
            "start": {
              "character": 38,
              "line": 0,
            },
          },
          "type": "identifier",
        },
        "mapper": {
          "name": "ident",
          "namespace": undefined,
          "range": {
            "end": {
              "character": 19,
              "line": 0,
            },
            "start": {
              "character": 14,
              "line": 0,
            },
          },
        },
        "pattern": {
          "args": [
            {
              "name": "a",
              "range": {
                "end": {
                  "character": 23,
                  "line": 0,
                },
                "start": {
                  "character": 22,
                  "line": 0,
                },
              },
              "type": "identifier",
            },
            {
              "args": [
                {
                  "name": "b",
                  "range": {
                    "end": {
                      "character": 26,
                      "line": 0,
                    },
                    "start": {
                      "character": 25,
                      "line": 0,
                    },
                  },
                  "type": "identifier",
                },
                {
                  "name": "c",
                  "range": {
                    "end": {
                      "character": 31,
                      "line": 0,
                    },
                    "start": {
                      "character": 30,
                      "line": 0,
                    },
                  },
                  "type": "identifier",
                },
              ],
              "name": "Cons",
              "namespace": "List",
              "range": {
                "end": {
                  "character": 31,
                  "line": 0,
                },
                "start": {
                  "character": 25,
                  "line": 0,
                },
              },
              "type": "constructor",
            },
          ],
          "name": "X",
          "namespace": undefined,
          "range": {
            "end": {
              "character": 32,
              "line": 0,
            },
            "start": {
              "character": 20,
              "line": 0,
            },
          },
          "type": "constructor",
        },
        "range": {
          "end": {
<<<<<<< HEAD
            "character": 41,
            "line": 0,
          },
          "start": {
            "character": 10,
=======
            "character": 43,
            "line": 0,
          },
          "start": {
            "character": 8,
>>>>>>> edb94040
            "line": 0,
          },
        },
        "type": "let#",
        "value": {
          "name": "x",
          "namespace": undefined,
          "range": {
            "end": {
              "character": 36,
              "line": 0,
            },
            "start": {
              "character": 35,
              "line": 0,
            },
          },
          "type": "identifier",
        },
      },
    },
  ],
  "imports": [],
  "lineComments": [],
  "typeDeclarations": [],
}
`;

exports[`pattern matching > matching qualified constructors 1`] = `
{
  "declarations": [
    {
      "binding": {
        "name": "_",
        "range": {
          "end": {
            "character": 5,
            "line": 0,
          },
          "start": {
            "character": 4,
            "line": 0,
          },
        },
      },
      "extern": false,
      "inline": false,
      "pub": false,
      "range": {
        "end": {
          "character": 42,
          "line": 0,
        },
        "start": {
          "character": 0,
          "line": 0,
        },
      },
      "value": {
        "clauses": [
          [
            {
              "args": [
                {
                  "name": "a",
                  "range": {
                    "end": {
                      "character": 30,
                      "line": 0,
                    },
                    "start": {
                      "character": 29,
                      "line": 0,
                    },
                  },
                  "type": "identifier",
                },
                {
                  "name": "b",
                  "range": {
                    "end": {
                      "character": 33,
                      "line": 0,
                    },
                    "start": {
                      "character": 32,
                      "line": 0,
                    },
                  },
                  "type": "identifier",
                },
              ],
              "name": "Constr",
              "namespace": "A/B",
              "range": {
                "end": {
                  "character": 34,
                  "line": 0,
                },
                "start": {
                  "character": 18,
                  "line": 0,
                },
              },
              "type": "constructor",
            },
            {
              "range": {
                "end": {
                  "character": 40,
                  "line": 0,
                },
                "start": {
                  "character": 38,
                  "line": 0,
                },
              },
              "type": "constant",
              "value": {
                "type": "int",
                "value": 42,
              },
            },
          ],
        ],
        "expr": {
          "name": "x",
          "namespace": undefined,
          "range": {
            "end": {
              "character": 15,
              "line": 0,
            },
            "start": {
              "character": 14,
              "line": 0,
            },
          },
          "type": "identifier",
        },
        "range": {
          "end": {
            "character": 42,
            "line": 0,
          },
          "start": {
            "character": 8,
            "line": 0,
          },
        },
        "type": "match",
      },
    },
  ],
  "imports": [],
  "lineComments": [],
  "typeDeclarations": [],
}
`;

exports[`pattern matching > matching str literals 1`] = `
{
  "declarations": [
    {
      "binding": {
        "name": "_",
        "range": {
          "end": {
            "character": 5,
            "line": 0,
          },
          "start": {
            "character": 4,
            "line": 0,
          },
        },
      },
      "extern": false,
      "inline": false,
      "pub": false,
      "range": {
        "end": {
          "character": 32,
          "line": 0,
        },
        "start": {
          "character": 0,
          "line": 0,
        },
      },
      "value": {
        "clauses": [
          [
            {
              "literal": {
                "type": "string",
                "value": "abc",
              },
              "range": {
                "end": {
                  "character": 23,
                  "line": 0,
                },
                "start": {
                  "character": 18,
                  "line": 0,
                },
              },
              "type": "lit",
            },
            {
              "name": "res",
              "namespace": undefined,
              "range": {
                "end": {
                  "character": 30,
                  "line": 0,
                },
                "start": {
                  "character": 27,
                  "line": 0,
                },
              },
              "type": "identifier",
            },
          ],
        ],
        "expr": {
          "name": "x",
          "namespace": undefined,
          "range": {
            "end": {
              "character": 15,
              "line": 0,
            },
            "start": {
              "character": 14,
              "line": 0,
            },
          },
          "type": "identifier",
        },
        "range": {
          "end": {
            "character": 32,
            "line": 0,
          },
          "start": {
            "character": 8,
            "line": 0,
          },
        },
        "type": "match",
      },
    },
  ],
  "imports": [],
  "lineComments": [],
  "typeDeclarations": [],
}
`;

exports[`pattern matching > matching tuples literal (syntax sugar) 1`] = `
{
  "declarations": [
    {
      "binding": {
        "name": "_",
        "range": {
          "end": {
            "character": 5,
            "line": 0,
          },
          "start": {
            "character": 4,
            "line": 0,
          },
        },
      },
      "extern": false,
      "inline": false,
      "pub": false,
      "range": {
        "end": {
          "character": 33,
          "line": 0,
        },
        "start": {
          "character": 0,
          "line": 0,
        },
      },
      "value": {
        "clauses": [
          [
            {
              "args": [
                {
                  "name": "x",
                  "range": {
                    "end": {
                      "character": 20,
                      "line": 0,
                    },
                    "start": {
                      "character": 19,
                      "line": 0,
                    },
                  },
                  "type": "identifier",
                },
                {
                  "name": "y",
                  "range": {
                    "end": {
                      "character": 23,
                      "line": 0,
                    },
                    "start": {
                      "character": 22,
                      "line": 0,
                    },
                  },
                  "type": "identifier",
                },
              ],
              "name": "Tuple2",
              "namespace": "Tuple",
              "range": {
                "end": {
                  "character": 24,
                  "line": 0,
                },
                "start": {
                  "character": 18,
                  "line": 0,
                },
              },
              "type": "constructor",
            },
            {
              "name": "res",
              "namespace": undefined,
              "range": {
                "end": {
                  "character": 31,
                  "line": 0,
                },
                "start": {
                  "character": 28,
                  "line": 0,
                },
              },
              "type": "identifier",
            },
          ],
        ],
        "expr": {
          "name": "x",
          "namespace": undefined,
          "range": {
            "end": {
              "character": 15,
              "line": 0,
            },
            "start": {
              "character": 14,
              "line": 0,
            },
          },
          "type": "identifier",
        },
        "range": {
          "end": {
            "character": 33,
            "line": 0,
          },
          "start": {
            "character": 8,
            "line": 0,
          },
        },
        "type": "match",
      },
    },
  ],
  "imports": [],
  "lineComments": [],
  "typeDeclarations": [],
}
`;

exports[`pipe syntax sugar 1`] = `
{
  "declarations": [
    {
      "binding": {
        "name": "_",
        "range": {
          "end": {
            "character": 9,
            "line": 1,
          },
          "start": {
            "character": 8,
            "line": 1,
          },
        },
      },
      "extern": false,
      "inline": false,
      "pub": false,
      "range": {
        "end": {
          "character": 24,
          "line": 1,
        },
        "start": {
          "character": 4,
          "line": 1,
        },
      },
      "value": {
        "left": {
          "name": "a",
          "namespace": undefined,
          "range": {
            "end": {
              "character": 13,
              "line": 1,
            },
            "start": {
              "character": 12,
              "line": 1,
            },
          },
          "type": "identifier",
        },
        "range": {
          "end": {
            "character": 24,
            "line": 1,
          },
          "start": {
            "character": 12,
            "line": 1,
          },
        },
        "right": {
          "args": [
            {
              "name": "x",
              "namespace": undefined,
              "range": {
                "end": {
                  "character": 20,
                  "line": 1,
                },
                "start": {
                  "character": 19,
                  "line": 1,
                },
              },
              "type": "identifier",
            },
            {
              "name": "y",
              "namespace": undefined,
              "range": {
                "end": {
                  "character": 23,
                  "line": 1,
                },
                "start": {
                  "character": 22,
                  "line": 1,
                },
              },
              "type": "identifier",
            },
          ],
          "caller": {
            "name": "f",
            "namespace": undefined,
            "range": {
              "end": {
                "character": 18,
                "line": 1,
              },
              "start": {
                "character": 17,
                "line": 1,
              },
            },
            "type": "identifier",
          },
          "range": {
            "end": {
              "character": 24,
              "line": 1,
            },
            "start": {
              "character": 17,
              "line": 1,
            },
          },
          "type": "application",
        },
        "type": "pipe",
      },
    },
  ],
  "imports": [],
  "lineComments": [],
  "typeDeclarations": [],
}
`;

exports[`pipe syntax sugar should be chainable 1`] = `
{
  "declarations": [
    {
      "binding": {
        "name": "_",
        "range": {
          "end": {
            "character": 9,
            "line": 1,
          },
          "start": {
            "character": 8,
            "line": 1,
          },
        },
      },
      "extern": false,
      "inline": false,
      "pub": false,
      "range": {
        "end": {
          "character": 27,
          "line": 1,
        },
        "start": {
          "character": 4,
          "line": 1,
        },
      },
      "value": {
        "left": {
          "left": {
            "name": "a",
            "namespace": undefined,
            "range": {
              "end": {
                "character": 13,
                "line": 1,
              },
              "start": {
                "character": 12,
                "line": 1,
              },
            },
            "type": "identifier",
          },
          "range": {
            "end": {
              "character": 20,
              "line": 1,
            },
            "start": {
              "character": 12,
              "line": 1,
            },
          },
          "right": {
            "args": [],
            "caller": {
              "name": "f",
              "namespace": undefined,
              "range": {
                "end": {
                  "character": 18,
                  "line": 1,
                },
                "start": {
                  "character": 17,
                  "line": 1,
                },
              },
              "type": "identifier",
            },
            "range": {
              "end": {
                "character": 20,
                "line": 1,
              },
              "start": {
                "character": 17,
                "line": 1,
              },
            },
            "type": "application",
          },
          "type": "pipe",
        },
        "range": {
          "end": {
            "character": 27,
            "line": 1,
          },
          "start": {
            "character": 12,
            "line": 1,
          },
        },
        "right": {
          "args": [],
          "caller": {
            "name": "g",
            "namespace": undefined,
            "range": {
              "end": {
                "character": 25,
                "line": 1,
              },
              "start": {
                "character": 24,
                "line": 1,
              },
            },
            "type": "identifier",
          },
          "range": {
            "end": {
              "character": 27,
              "line": 1,
            },
            "start": {
              "character": 24,
              "line": 1,
            },
          },
          "type": "application",
        },
        "type": "pipe",
      },
    },
  ],
  "imports": [],
  "lineComments": [],
  "typeDeclarations": [],
}
`;

exports[`pipe syntax sugar should handle qualified names 1`] = `
{
  "declarations": [
    {
      "binding": {
        "name": "_",
        "range": {
          "end": {
            "character": 9,
            "line": 1,
          },
          "start": {
            "character": 8,
            "line": 1,
          },
        },
      },
      "extern": false,
      "inline": false,
      "pub": false,
      "range": {
        "end": {
          "character": 28,
          "line": 1,
        },
        "start": {
          "character": 4,
          "line": 1,
        },
      },
      "value": {
        "left": {
          "name": "a",
          "namespace": "Mod",
          "range": {
            "end": {
              "character": 17,
              "line": 1,
            },
            "start": {
              "character": 12,
              "line": 1,
            },
          },
          "type": "identifier",
        },
        "range": {
          "end": {
            "character": 28,
            "line": 1,
          },
          "start": {
            "character": 12,
            "line": 1,
          },
        },
        "right": {
          "args": [
            {
              "name": "x",
              "namespace": undefined,
              "range": {
                "end": {
                  "character": 24,
                  "line": 1,
                },
                "start": {
                  "character": 23,
                  "line": 1,
                },
              },
              "type": "identifier",
            },
            {
              "name": "y",
              "namespace": undefined,
              "range": {
                "end": {
                  "character": 27,
                  "line": 1,
                },
                "start": {
                  "character": 26,
                  "line": 1,
                },
              },
              "type": "identifier",
            },
          ],
          "caller": {
            "name": "f",
            "namespace": undefined,
            "range": {
              "end": {
                "character": 22,
                "line": 1,
              },
              "start": {
                "character": 21,
                "line": 1,
              },
            },
            "type": "identifier",
          },
          "range": {
            "end": {
              "character": 28,
              "line": 1,
            },
            "start": {
              "character": 21,
              "line": 1,
            },
          },
          "type": "application",
        },
        "type": "pipe",
      },
    },
  ],
  "imports": [],
  "lineComments": [],
  "typeDeclarations": [],
}
`;

exports[`structs > construct fields with many fields 1`] = `
{
  "declarations": [
    {
      "binding": {
        "name": "_",
        "range": {
          "end": {
            "character": 11,
            "line": 1,
          },
          "start": {
            "character": 10,
            "line": 1,
          },
        },
      },
      "extern": false,
      "inline": false,
      "pub": false,
      "range": {
        "end": {
          "character": 7,
          "line": 4,
        },
        "start": {
          "character": 6,
          "line": 1,
        },
      },
      "value": {
        "fields": [
          {
            "field": {
              "name": "a",
              "range": {
                "end": {
                  "character": 9,
                  "line": 2,
                },
                "start": {
                  "character": 8,
                  "line": 2,
                },
              },
            },
            "range": {
              "end": {
                "character": 13,
                "line": 2,
              },
              "start": {
                "character": 8,
                "line": 2,
              },
            },
            "value": {
              "range": {
                "end": {
                  "character": 13,
                  "line": 2,
                },
                "start": {
                  "character": 11,
                  "line": 2,
                },
              },
              "type": "constant",
              "value": {
                "type": "int",
                "value": 42,
              },
            },
          },
          {
            "field": {
              "name": "b",
              "range": {
                "end": {
                  "character": 9,
                  "line": 3,
                },
                "start": {
                  "character": 8,
                  "line": 3,
                },
              },
            },
            "range": {
              "end": {
                "character": 15,
                "line": 3,
              },
              "start": {
                "character": 8,
                "line": 3,
              },
            },
            "value": {
              "range": {
                "end": {
                  "character": 15,
                  "line": 3,
                },
                "start": {
                  "character": 11,
                  "line": 3,
                },
              },
              "type": "constant",
              "value": {
                "type": "string",
                "value": "ok",
              },
            },
          },
        ],
        "range": {
          "end": {
            "character": 7,
            "line": 4,
          },
          "start": {
            "character": 14,
            "line": 1,
          },
        },
        "spread": undefined,
        "struct": {
          "name": "MyStruct",
          "range": {
            "end": {
              "character": 22,
              "line": 1,
            },
            "start": {
              "character": 14,
              "line": 1,
            },
          },
        },
        "type": "struct-literal",
      },
    },
  ],
  "imports": [],
  "lineComments": [],
  "typeDeclarations": [],
}
`;

exports[`structs > construct fields with no fields 1`] = `
{
  "declarations": [
    {
      "binding": {
        "name": "_",
        "range": {
          "end": {
            "character": 5,
            "line": 0,
          },
          "start": {
            "character": 4,
            "line": 0,
          },
        },
      },
      "extern": false,
      "inline": false,
      "pub": false,
      "range": {
        "end": {
          "character": 20,
          "line": 0,
        },
        "start": {
          "character": 0,
          "line": 0,
        },
      },
      "value": {
        "fields": [],
        "range": {
          "end": {
            "character": 20,
            "line": 0,
          },
          "start": {
            "character": 8,
            "line": 0,
          },
        },
        "spread": undefined,
        "struct": {
          "name": "MyStruct",
          "range": {
            "end": {
              "character": 16,
              "line": 0,
            },
            "start": {
              "character": 8,
              "line": 0,
            },
          },
        },
        "type": "struct-literal",
      },
    },
  ],
  "imports": [],
  "lineComments": [],
  "typeDeclarations": [],
}
`;

exports[`structs > doc comments 1`] = `
{
  "declarations": [],
  "imports": [],
  "lineComments": [],
  "typeDeclarations": [
    {
      "docComment": " example docs
",
      "fields": [],
      "name": "Person",
      "params": [],
      "pub": false,
      "range": {
        "end": {
          "character": 28,
          "line": 2,
        },
        "start": {
          "character": 6,
          "line": 1,
        },
      },
      "type": "struct",
    },
  ],
}
`;

exports[`structs > empty struct 1`] = `
{
  "declarations": [],
  "imports": [],
  "lineComments": [],
  "typeDeclarations": [
    {
      "fields": [],
      "name": "Person",
      "params": [],
      "pub": false,
      "range": {
        "end": {
          "character": 22,
          "line": 0,
        },
        "start": {
          "character": 0,
          "line": 0,
        },
      },
      "type": "struct",
    },
  ],
}
`;

exports[`structs > field 1`] = `
{
  "declarations": [],
  "imports": [],
  "lineComments": [],
  "typeDeclarations": [
    {
      "fields": [
        {
          "name": "age",
          "range": {
            "end": {
              "character": 29,
              "line": 0,
            },
            "start": {
              "character": 21,
              "line": 0,
            },
          },
          "type_": {
            "args": [],
            "name": "Int",
            "range": {
              "end": {
                "character": 29,
                "line": 0,
              },
              "start": {
                "character": 26,
                "line": 0,
              },
            },
            "type": "named",
          },
        },
      ],
      "name": "Person",
      "params": [],
      "pub": false,
      "range": {
        "end": {
          "character": 31,
          "line": 0,
        },
        "start": {
          "character": 0,
          "line": 0,
        },
      },
      "type": "struct",
    },
  ],
}
`;

exports[`structs > field access 1`] = `
{
  "declarations": [
    {
      "binding": {
        "name": "_",
        "range": {
          "end": {
            "character": 5,
            "line": 0,
          },
          "start": {
            "character": 4,
            "line": 0,
          },
        },
      },
      "extern": false,
      "inline": false,
      "pub": false,
      "range": {
        "end": {
          "character": 18,
          "line": 0,
        },
        "start": {
          "character": 0,
          "line": 0,
        },
      },
      "value": {
        "field": {
          "name": "my_field",
          "range": {
            "end": {
              "character": 18,
              "line": 0,
            },
            "start": {
              "character": 10,
              "line": 0,
            },
          },
          "structName": undefined,
        },
        "range": {
          "end": {
            "character": 18,
            "line": 0,
          },
          "start": {
            "character": 8,
            "line": 0,
          },
        },
        "struct": {
          "name": "s",
          "namespace": undefined,
          "range": {
            "end": {
              "character": 9,
              "line": 0,
            },
            "start": {
              "character": 8,
              "line": 0,
            },
          },
          "type": "identifier",
        },
        "type": "field-access",
      },
    },
  ],
  "imports": [],
  "lineComments": [],
  "typeDeclarations": [],
}
`;

exports[`structs > many fields 1`] = `
{
  "declarations": [],
  "imports": [],
  "lineComments": [],
  "typeDeclarations": [
    {
      "fields": [
        {
          "name": "name",
          "range": {
            "end": {
              "character": 15,
              "line": 2,
            },
            "start": {
              "character": 8,
              "line": 2,
            },
          },
          "type_": {
            "ident": "a",
            "range": {
              "end": {
                "character": 15,
                "line": 2,
              },
              "start": {
                "character": 14,
                "line": 2,
              },
            },
            "type": "var",
          },
        },
        {
          "name": "age",
          "range": {
            "end": {
              "character": 14,
              "line": 3,
            },
            "start": {
              "character": 8,
              "line": 3,
            },
          },
          "type_": {
            "ident": "b",
            "range": {
              "end": {
                "character": 14,
                "line": 3,
              },
              "start": {
                "character": 13,
                "line": 3,
              },
            },
            "type": "var",
          },
        },
      ],
      "name": "Person",
      "params": [],
      "pub": false,
      "range": {
        "end": {
          "character": 7,
          "line": 4,
        },
        "start": {
          "character": 6,
          "line": 1,
        },
      },
      "type": "struct",
    },
  ],
}
`;

exports[`structs > pub modifier 1`] = `
{
  "declarations": [],
  "imports": [],
  "lineComments": [],
  "typeDeclarations": [
    {
      "fields": [],
      "name": "Person",
      "params": [],
      "pub": true,
      "range": {
        "end": {
          "character": 26,
          "line": 0,
        },
        "start": {
          "character": 0,
          "line": 0,
        },
      },
      "type": "struct",
    },
  ],
}
`;

exports[`structs > pub(..) modifier 1`] = `
{
  "declarations": [],
  "imports": [],
  "lineComments": [],
  "typeDeclarations": [
    {
      "fields": [],
      "name": "Person",
      "params": [],
      "pub": "..",
      "range": {
        "end": {
          "character": 30,
          "line": 0,
        },
        "start": {
          "character": 0,
          "line": 0,
        },
      },
      "type": "struct",
    },
  ],
}
`;

exports[`structs > qualified field access 1`] = `
{
  "declarations": [
    {
      "binding": {
        "name": "_",
        "range": {
          "end": {
            "character": 5,
            "line": 0,
          },
          "start": {
            "character": 4,
            "line": 0,
          },
        },
      },
      "extern": false,
      "inline": false,
      "pub": false,
      "range": {
        "end": {
          "character": 27,
          "line": 0,
        },
        "start": {
          "character": 0,
          "line": 0,
        },
      },
      "value": {
        "field": {
          "name": "my_field",
          "range": {
            "end": {
              "character": 27,
              "line": 0,
            },
            "start": {
              "character": 19,
              "line": 0,
            },
          },
          "structName": "MyStruct",
        },
        "range": {
          "end": {
            "character": 27,
            "line": 0,
          },
          "start": {
            "character": 8,
            "line": 0,
          },
        },
        "struct": {
          "name": "s",
          "namespace": undefined,
          "range": {
            "end": {
              "character": 9,
              "line": 0,
            },
            "start": {
              "character": 8,
              "line": 0,
            },
          },
          "type": "identifier",
        },
        "type": "field-access",
      },
    },
  ],
  "imports": [],
  "lineComments": [],
  "typeDeclarations": [],
}
`;

exports[`structs > type params 1`] = `
{
  "declarations": [],
  "imports": [],
  "lineComments": [],
  "typeDeclarations": [
    {
      "fields": [],
      "name": "Person",
      "params": [
        {
          "name": "a",
          "range": {
            "end": {
              "character": 13,
              "line": 0,
            },
            "start": {
              "character": 12,
              "line": 0,
            },
          },
        },
        {
          "name": "b",
          "range": {
            "end": {
              "character": 16,
              "line": 0,
            },
            "start": {
              "character": 15,
              "line": 0,
            },
          },
        },
      ],
      "pub": false,
      "range": {
        "end": {
          "character": 28,
          "line": 0,
        },
        "start": {
          "character": 0,
          "line": 0,
        },
      },
      "type": "struct",
    },
  ],
}
`;

exports[`structs > update a struct 1`] = `
{
  "declarations": [
    {
      "binding": {
        "name": "_",
        "range": {
          "end": {
            "character": 11,
            "line": 1,
          },
          "start": {
            "character": 10,
            "line": 1,
          },
        },
      },
      "extern": false,
      "inline": false,
      "pub": false,
      "range": {
        "end": {
          "character": 7,
          "line": 5,
        },
        "start": {
          "character": 6,
          "line": 1,
        },
      },
      "value": {
        "fields": [
          {
            "field": {
              "name": "a",
              "range": {
                "end": {
                  "character": 9,
                  "line": 2,
                },
                "start": {
                  "character": 8,
                  "line": 2,
                },
              },
            },
            "range": {
              "end": {
                "character": 13,
                "line": 2,
              },
              "start": {
                "character": 8,
                "line": 2,
              },
            },
            "value": {
              "range": {
                "end": {
                  "character": 13,
                  "line": 2,
                },
                "start": {
                  "character": 11,
                  "line": 2,
                },
              },
              "type": "constant",
              "value": {
                "type": "int",
                "value": 42,
              },
            },
          },
          {
            "field": {
              "name": "b",
              "range": {
                "end": {
                  "character": 9,
                  "line": 3,
                },
                "start": {
                  "character": 8,
                  "line": 3,
                },
              },
            },
            "range": {
              "end": {
                "character": 15,
                "line": 3,
              },
              "start": {
                "character": 8,
                "line": 3,
              },
            },
            "value": {
              "range": {
                "end": {
                  "character": 15,
                  "line": 3,
                },
                "start": {
                  "character": 11,
                  "line": 3,
                },
              },
              "type": "constant",
              "value": {
                "type": "string",
                "value": "ok",
              },
            },
          },
        ],
        "range": {
          "end": {
            "character": 7,
            "line": 5,
          },
          "start": {
            "character": 14,
            "line": 1,
          },
        },
        "spread": {
          "name": "expr",
          "namespace": undefined,
          "range": {
            "end": {
              "character": 14,
              "line": 4,
            },
            "start": {
              "character": 10,
              "line": 4,
            },
          },
          "type": "identifier",
        },
        "struct": {
          "name": "MyStruct",
          "range": {
            "end": {
              "character": 22,
              "line": 1,
            },
            "start": {
              "character": 14,
              "line": 1,
            },
          },
        },
        "type": "struct-literal",
      },
    },
  ],
  "imports": [],
  "lineComments": [],
  "typeDeclarations": [],
}
`;

exports[`traits > parses many traits in a polytype for the same tvar 1`] = `
{
  "declarations": [
    {
      "binding": {
        "name": "x",
        "range": {
          "end": {
            "character": 12,
            "line": 0,
          },
          "start": {
            "character": 11,
            "line": 0,
          },
        },
      },
      "extern": true,
      "pub": false,
      "range": {
        "end": {
          "character": 33,
          "line": 0,
        },
        "start": {
          "character": 0,
          "line": 0,
        },
      },
      "typeHint": {
        "mono": {
          "ident": "a",
          "range": {
            "end": {
              "character": 15,
              "line": 0,
            },
            "start": {
              "character": 14,
              "line": 0,
            },
          },
          "type": "var",
        },
        "range": {
          "end": {
            "character": 15,
            "line": 0,
          },
          "start": {
            "character": 14,
            "line": 0,
          },
        },
        "where": [
          {
            "traits": [
              "Ord",
              "Eq",
            ],
            "typeVar": "a",
          },
        ],
      },
    },
  ],
  "imports": [],
  "lineComments": [],
  "typeDeclarations": [],
}
`;

exports[`traits > parses traits for many vars 1`] = `
{
  "declarations": [
    {
      "binding": {
        "name": "x",
        "range": {
          "end": {
            "character": 12,
            "line": 0,
          },
          "start": {
            "character": 11,
            "line": 0,
          },
        },
      },
      "extern": true,
      "pub": false,
      "range": {
        "end": {
          "character": 42,
          "line": 0,
        },
        "start": {
          "character": 0,
          "line": 0,
        },
      },
      "typeHint": {
        "mono": {
          "args": [
            {
              "ident": "a",
              "range": {
                "end": {
                  "character": 16,
                  "line": 0,
                },
                "start": {
                  "character": 15,
                  "line": 0,
                },
              },
              "type": "var",
            },
            {
              "ident": "b",
              "range": {
                "end": {
                  "character": 19,
                  "line": 0,
                },
                "start": {
                  "character": 18,
                  "line": 0,
                },
              },
              "type": "var",
            },
          ],
          "name": "Tuple2",
          "namespace": "Tuple",
          "range": {
            "end": {
              "character": 20,
              "line": 0,
            },
            "start": {
              "character": 14,
              "line": 0,
            },
          },
          "type": "named",
        },
        "range": {
          "end": {
            "character": 20,
            "line": 0,
          },
          "start": {
            "character": 14,
            "line": 0,
          },
        },
        "where": [
          {
            "traits": [
              "Ord",
            ],
            "typeVar": "a",
          },
          {
            "traits": [
              "Show",
            ],
            "typeVar": "b",
          },
        ],
      },
    },
  ],
  "imports": [],
  "lineComments": [],
  "typeDeclarations": [],
}
`;

exports[`traits > parses traits in a polytype 1`] = `
{
  "declarations": [
    {
      "binding": {
        "name": "x",
        "range": {
          "end": {
            "character": 12,
            "line": 0,
          },
          "start": {
            "character": 11,
            "line": 0,
          },
        },
      },
      "extern": true,
      "pub": false,
      "range": {
        "end": {
          "character": 28,
          "line": 0,
        },
        "start": {
          "character": 0,
          "line": 0,
        },
      },
      "typeHint": {
        "mono": {
          "ident": "a",
          "range": {
            "end": {
              "character": 15,
              "line": 0,
            },
            "start": {
              "character": 14,
              "line": 0,
            },
          },
          "type": "var",
        },
        "range": {
          "end": {
            "character": 15,
            "line": 0,
          },
          "start": {
            "character": 14,
            "line": 0,
          },
        },
        "where": [
          {
            "traits": [
              "Ord",
            ],
            "typeVar": "a",
          },
        ],
      },
    },
  ],
  "imports": [],
  "lineComments": [],
  "typeDeclarations": [],
}
`;

exports[`type declarations > many type params 1`] = `
{
  "declarations": [],
  "imports": [],
  "lineComments": [],
  "typeDeclarations": [
    {
      "name": "T",
      "params": [
        {
          "name": "a",
          "range": {
            "end": {
              "character": 8,
              "line": 0,
            },
            "start": {
              "character": 7,
              "line": 0,
            },
          },
        },
        {
          "name": "b",
          "range": {
            "end": {
              "character": 11,
              "line": 0,
            },
            "start": {
              "character": 10,
              "line": 0,
            },
          },
        },
        {
          "name": "c",
          "range": {
            "end": {
              "character": 14,
              "line": 0,
            },
            "start": {
              "character": 13,
              "line": 0,
            },
          },
        },
      ],
      "pub": false,
      "range": {
        "end": {
          "character": 19,
          "line": 0,
        },
        "start": {
          "character": 0,
          "line": 0,
        },
      },
      "type": "adt",
      "variants": [],
    },
  ],
}
`;

exports[`type declarations > single type param 1`] = `
{
  "declarations": [],
  "imports": [],
  "lineComments": [],
  "typeDeclarations": [
    {
      "name": "T",
      "params": [
        {
          "name": "a",
          "range": {
            "end": {
              "character": 8,
              "line": 0,
            },
            "start": {
              "character": 7,
              "line": 0,
            },
          },
        },
      ],
      "pub": false,
      "range": {
        "end": {
          "character": 13,
          "line": 0,
        },
        "start": {
          "character": 0,
          "line": 0,
        },
      },
      "type": "adt",
      "variants": [],
    },
  ],
}
`;

exports[`type declarations > trailing comma after variants 1`] = `
{
  "declarations": [],
  "imports": [],
  "lineComments": [],
  "typeDeclarations": [
    {
      "name": "T",
      "params": [],
      "pub": false,
      "range": {
        "end": {
          "character": 16,
          "line": 0,
        },
        "start": {
          "character": 0,
          "line": 0,
        },
      },
      "type": "adt",
      "variants": [
        {
          "args": [],
          "name": "A",
          "range": {
            "end": {
              "character": 10,
              "line": 0,
            },
            "start": {
              "character": 9,
              "line": 0,
            },
          },
        },
        {
          "args": [],
          "name": "B",
          "range": {
            "end": {
              "character": 13,
              "line": 0,
            },
            "start": {
              "character": 12,
              "line": 0,
            },
          },
        },
      ],
    },
  ],
}
`;

exports[`type declarations > type with a variant with complex args 1`] = `
{
  "declarations": [],
  "imports": [],
  "lineComments": [],
  "typeDeclarations": [
    {
      "name": "T",
      "params": [],
      "pub": false,
      "range": {
        "end": {
          "character": 7,
          "line": 3,
        },
        "start": {
          "character": 6,
          "line": 1,
        },
      },
      "type": "adt",
      "variants": [
        {
          "args": [
            {
              "args": [
                {
                  "ident": "a",
                  "range": {
                    "end": {
                      "character": 19,
                      "line": 2,
                    },
                    "start": {
                      "character": 18,
                      "line": 2,
                    },
                  },
                  "type": "var",
                },
                {
                  "args": [
                    {
                      "args": [],
                      "name": "Int",
                      "range": {
                        "end": {
                          "character": 31,
                          "line": 2,
                        },
                        "start": {
                          "character": 28,
                          "line": 2,
                        },
                      },
                      "type": "named",
                    },
                  ],
                  "name": "Nested",
                  "range": {
                    "end": {
                      "character": 32,
                      "line": 2,
                    },
                    "start": {
                      "character": 21,
                      "line": 2,
                    },
                  },
                  "type": "named",
                },
              ],
              "name": "Example",
              "range": {
                "end": {
                  "character": 33,
                  "line": 2,
                },
                "start": {
                  "character": 10,
                  "line": 2,
                },
              },
              "type": "named",
            },
          ],
          "name": "C",
          "range": {
            "end": {
              "character": 34,
              "line": 2,
            },
            "start": {
              "character": 8,
              "line": 2,
            },
          },
        },
      ],
    },
  ],
}
`;

exports[`type declarations > type with a variant with many args 1`] = `
{
  "declarations": [],
  "imports": [],
  "lineComments": [],
  "typeDeclarations": [
    {
      "name": "T",
      "params": [],
      "pub": false,
      "range": {
        "end": {
          "character": 18,
          "line": 0,
        },
        "start": {
          "character": 0,
          "line": 0,
        },
      },
      "type": "adt",
      "variants": [
        {
          "args": [
            {
              "args": [],
              "name": "A",
              "range": {
                "end": {
                  "character": 12,
                  "line": 0,
                },
                "start": {
                  "character": 11,
                  "line": 0,
                },
              },
              "type": "named",
            },
            {
              "args": [],
              "name": "B",
              "range": {
                "end": {
                  "character": 15,
                  "line": 0,
                },
                "start": {
                  "character": 14,
                  "line": 0,
                },
              },
              "type": "named",
            },
          ],
          "name": "C",
          "range": {
            "end": {
              "character": 16,
              "line": 0,
            },
            "start": {
              "character": 9,
              "line": 0,
            },
          },
        },
      ],
    },
  ],
}
`;

exports[`type declarations > type with a variant with no args 1`] = `
{
  "declarations": [],
  "imports": [],
  "lineComments": [],
  "typeDeclarations": [
    {
      "name": "T",
      "params": [],
      "pub": false,
      "range": {
        "end": {
          "character": 12,
          "line": 0,
        },
        "start": {
          "character": 0,
          "line": 0,
        },
      },
      "type": "adt",
      "variants": [
        {
          "args": [],
          "name": "C",
          "range": {
            "end": {
              "character": 10,
              "line": 0,
            },
            "start": {
              "character": 9,
              "line": 0,
            },
          },
        },
      ],
    },
  ],
}
`;

exports[`type declarations > type with a variant with one arg 1`] = `
{
  "declarations": [],
  "imports": [],
  "lineComments": [],
  "typeDeclarations": [
    {
      "name": "T",
      "params": [],
      "pub": false,
      "range": {
        "end": {
          "character": 17,
          "line": 0,
        },
        "start": {
          "character": 0,
          "line": 0,
        },
      },
      "type": "adt",
      "variants": [
        {
          "args": [
            {
              "args": [],
              "name": "Arg",
              "range": {
                "end": {
                  "character": 14,
                  "line": 0,
                },
                "start": {
                  "character": 11,
                  "line": 0,
                },
              },
              "type": "named",
            },
          ],
          "name": "C",
          "range": {
            "end": {
              "character": 15,
              "line": 0,
            },
            "start": {
              "character": 9,
              "line": 0,
            },
          },
        },
      ],
    },
  ],
}
`;

exports[`type declarations > type with many variants 1`] = `
{
  "declarations": [],
  "imports": [],
  "lineComments": [],
  "typeDeclarations": [
    {
      "name": "T",
      "params": [],
      "pub": false,
      "range": {
        "end": {
          "character": 15,
          "line": 0,
        },
        "start": {
          "character": 0,
          "line": 0,
        },
      },
      "type": "adt",
      "variants": [
        {
          "args": [],
          "name": "A",
          "range": {
            "end": {
              "character": 10,
              "line": 0,
            },
            "start": {
              "character": 9,
              "line": 0,
            },
          },
        },
        {
          "args": [],
          "name": "B",
          "range": {
            "end": {
              "character": 13,
              "line": 0,
            },
            "start": {
              "character": 12,
              "line": 0,
            },
          },
        },
      ],
    },
  ],
}
`;

exports[`type declarations > type with no variants 1`] = `
{
  "declarations": [],
  "imports": [],
  "lineComments": [],
  "typeDeclarations": [
    {
      "name": "Never",
      "params": [],
      "pub": false,
      "range": {
        "end": {
          "character": 14,
          "line": 0,
        },
        "start": {
          "character": 0,
          "line": 0,
        },
      },
      "type": "adt",
      "variants": [],
    },
  ],
}
`;

exports[`type hints > parses Fn type with args 1`] = `
{
  "declarations": [
    {
      "binding": {
        "name": "x",
        "range": {
          "end": {
            "character": 5,
            "line": 0,
          },
          "start": {
            "character": 4,
            "line": 0,
          },
        },
      },
      "extern": false,
      "inline": false,
      "pub": false,
      "range": {
        "end": {
          "character": 25,
          "line": 0,
        },
        "start": {
          "character": 0,
          "line": 0,
        },
      },
      "typeHint": {
        "mono": {
          "args": [
            {
              "args": [],
              "name": "X",
              "range": {
                "end": {
                  "character": 12,
                  "line": 0,
                },
                "start": {
                  "character": 11,
                  "line": 0,
                },
              },
              "type": "named",
            },
            {
              "args": [],
              "name": "Y",
              "range": {
                "end": {
                  "character": 15,
                  "line": 0,
                },
                "start": {
                  "character": 14,
                  "line": 0,
                },
              },
              "type": "named",
            },
          ],
          "range": {
            "end": {
              "character": 21,
              "line": 0,
            },
            "start": {
              "character": 8,
              "line": 0,
            },
          },
          "return": {
            "args": [],
            "name": "Z",
            "range": {
              "end": {
                "character": 21,
                "line": 0,
              },
              "start": {
                "character": 20,
                "line": 0,
              },
            },
            "type": "named",
          },
          "type": "fn",
        },
        "range": {
          "end": {
            "character": 21,
            "line": 0,
          },
          "start": {
            "character": 8,
            "line": 0,
          },
        },
        "where": [],
      },
      "value": {
        "range": {
          "end": {
            "character": 25,
            "line": 0,
          },
          "start": {
            "character": 24,
            "line": 0,
          },
        },
        "type": "constant",
        "value": {
          "type": "int",
          "value": 0,
        },
      },
    },
  ],
  "imports": [],
  "lineComments": [],
  "typeDeclarations": [],
}
`;

exports[`type hints > parses Fn type with no args 1`] = `
{
  "declarations": [
    {
      "binding": {
        "name": "x",
        "range": {
          "end": {
            "character": 5,
            "line": 0,
          },
          "start": {
            "character": 4,
            "line": 0,
          },
        },
      },
      "extern": false,
      "inline": false,
      "pub": false,
      "range": {
        "end": {
          "character": 23,
          "line": 0,
        },
        "start": {
          "character": 0,
          "line": 0,
        },
      },
      "typeHint": {
        "mono": {
          "args": [],
          "range": {
            "end": {
              "character": 19,
              "line": 0,
            },
            "start": {
              "character": 8,
              "line": 0,
            },
          },
          "return": {
            "args": [],
            "name": "Int",
            "range": {
              "end": {
                "character": 19,
                "line": 0,
              },
              "start": {
                "character": 16,
                "line": 0,
              },
            },
            "type": "named",
          },
          "type": "fn",
        },
        "range": {
          "end": {
            "character": 19,
            "line": 0,
          },
          "start": {
            "character": 8,
            "line": 0,
          },
        },
        "where": [],
      },
      "value": {
        "range": {
          "end": {
            "character": 23,
            "line": 0,
          },
          "start": {
            "character": 22,
            "line": 0,
          },
        },
        "type": "constant",
        "value": {
          "type": "int",
          "value": 0,
        },
      },
    },
  ],
  "imports": [],
  "lineComments": [],
  "typeDeclarations": [],
}
`;

exports[`type hints > parses a concrete type with no args as a type hint (extern) 1`] = `
{
  "declarations": [
    {
      "binding": {
        "name": "x",
        "range": {
          "end": {
            "character": 12,
            "line": 0,
          },
          "start": {
            "character": 11,
            "line": 0,
          },
        },
      },
      "extern": true,
      "pub": false,
      "range": {
        "end": {
          "character": 17,
          "line": 0,
        },
        "start": {
          "character": 0,
          "line": 0,
        },
      },
      "typeHint": {
        "mono": {
          "args": [],
          "name": "Int",
          "range": {
            "end": {
              "character": 17,
              "line": 0,
            },
            "start": {
              "character": 14,
              "line": 0,
            },
          },
          "type": "named",
        },
        "range": {
          "end": {
            "character": 17,
            "line": 0,
          },
          "start": {
            "character": 14,
            "line": 0,
          },
        },
        "where": [],
      },
    },
  ],
  "imports": [],
  "lineComments": [],
  "typeDeclarations": [],
}
`;

exports[`type hints > parses a concrete type with no args as a type hint (no whitespace after binding) 1`] = `
{
  "declarations": [
    {
      "binding": {
        "name": "x",
        "range": {
          "end": {
            "character": 5,
            "line": 0,
          },
          "start": {
            "character": 4,
            "line": 0,
          },
        },
      },
      "extern": false,
      "inline": false,
      "pub": false,
      "range": {
        "end": {
          "character": 14,
          "line": 0,
        },
        "start": {
          "character": 0,
          "line": 0,
        },
      },
      "typeHint": {
        "mono": {
          "args": [],
          "name": "Int",
          "range": {
            "end": {
              "character": 10,
              "line": 0,
            },
            "start": {
              "character": 7,
              "line": 0,
            },
          },
          "type": "named",
        },
        "range": {
          "end": {
            "character": 10,
            "line": 0,
          },
          "start": {
            "character": 7,
            "line": 0,
          },
        },
        "where": [],
      },
      "value": {
        "range": {
          "end": {
            "character": 14,
            "line": 0,
          },
          "start": {
            "character": 13,
            "line": 0,
          },
        },
        "type": "constant",
        "value": {
          "type": "int",
          "value": 0,
        },
      },
    },
  ],
  "imports": [],
  "lineComments": [],
  "typeDeclarations": [],
}
`;

exports[`type hints > parses a concrete type with no args as a type hint 1`] = `
{
  "declarations": [
    {
      "binding": {
        "name": "x",
        "range": {
          "end": {
            "character": 5,
            "line": 0,
          },
          "start": {
            "character": 4,
            "line": 0,
          },
        },
      },
      "extern": false,
      "inline": false,
      "pub": false,
      "range": {
        "end": {
          "character": 15,
          "line": 0,
        },
        "start": {
          "character": 0,
          "line": 0,
        },
      },
      "typeHint": {
        "mono": {
          "args": [],
          "name": "Int",
          "range": {
            "end": {
              "character": 11,
              "line": 0,
            },
            "start": {
              "character": 8,
              "line": 0,
            },
          },
          "type": "named",
        },
        "range": {
          "end": {
            "character": 11,
            "line": 0,
          },
          "start": {
            "character": 8,
            "line": 0,
          },
        },
        "where": [],
      },
      "value": {
        "range": {
          "end": {
            "character": 15,
            "line": 0,
          },
          "start": {
            "character": 14,
            "line": 0,
          },
        },
        "type": "constant",
        "value": {
          "type": "int",
          "value": 0,
        },
      },
    },
  ],
  "imports": [],
  "lineComments": [],
  "typeDeclarations": [],
}
`;

exports[`type hints > parses concrete type with 1 arg 1`] = `
{
  "declarations": [
    {
      "binding": {
        "name": "x",
        "range": {
          "end": {
            "character": 5,
            "line": 0,
          },
          "start": {
            "character": 4,
            "line": 0,
          },
        },
      },
      "extern": false,
      "inline": false,
      "pub": false,
      "range": {
        "end": {
          "character": 23,
          "line": 0,
        },
        "start": {
          "character": 0,
          "line": 0,
        },
      },
      "typeHint": {
        "mono": {
          "args": [
            {
              "args": [],
              "name": "Int",
              "range": {
                "end": {
                  "character": 18,
                  "line": 0,
                },
                "start": {
                  "character": 15,
                  "line": 0,
                },
              },
              "type": "named",
            },
          ],
          "name": "Option",
          "range": {
            "end": {
              "character": 19,
              "line": 0,
            },
            "start": {
              "character": 8,
              "line": 0,
            },
          },
          "type": "named",
        },
        "range": {
          "end": {
            "character": 19,
            "line": 0,
          },
          "start": {
            "character": 8,
            "line": 0,
          },
        },
        "where": [],
      },
      "value": {
        "range": {
          "end": {
            "character": 23,
            "line": 0,
          },
          "start": {
            "character": 22,
            "line": 0,
          },
        },
        "type": "constant",
        "value": {
          "type": "int",
          "value": 0,
        },
      },
    },
  ],
  "imports": [],
  "lineComments": [],
  "typeDeclarations": [],
}
`;

exports[`type hints > parses concrete type with 2 args 1`] = `
{
  "declarations": [
    {
      "binding": {
        "name": "x",
        "range": {
          "end": {
            "character": 5,
            "line": 0,
          },
          "start": {
            "character": 4,
            "line": 0,
          },
        },
      },
      "extern": false,
      "inline": false,
      "pub": false,
      "range": {
        "end": {
          "character": 29,
          "line": 0,
        },
        "start": {
          "character": 0,
          "line": 0,
        },
      },
      "typeHint": {
        "mono": {
          "args": [
            {
              "args": [],
              "name": "Int",
              "range": {
                "end": {
                  "character": 18,
                  "line": 0,
                },
                "start": {
                  "character": 15,
                  "line": 0,
                },
              },
              "type": "named",
            },
            {
              "args": [],
              "name": "Bool",
              "range": {
                "end": {
                  "character": 24,
                  "line": 0,
                },
                "start": {
                  "character": 20,
                  "line": 0,
                },
              },
              "type": "named",
            },
          ],
          "name": "Result",
          "range": {
            "end": {
              "character": 25,
              "line": 0,
            },
            "start": {
              "character": 8,
              "line": 0,
            },
          },
          "type": "named",
        },
        "range": {
          "end": {
            "character": 25,
            "line": 0,
          },
          "start": {
            "character": 8,
            "line": 0,
          },
        },
        "where": [],
      },
      "value": {
        "range": {
          "end": {
            "character": 29,
            "line": 0,
          },
          "start": {
            "character": 28,
            "line": 0,
          },
        },
        "type": "constant",
        "value": {
          "type": "int",
          "value": 0,
        },
      },
    },
  ],
  "imports": [],
  "lineComments": [],
  "typeDeclarations": [],
}
`;

exports[`type hints > parses tuple type syntax sugar 1`] = `
{
  "declarations": [
    {
      "binding": {
        "name": "x",
        "range": {
          "end": {
            "character": 5,
            "line": 0,
          },
          "start": {
            "character": 4,
            "line": 0,
          },
        },
      },
      "extern": false,
      "inline": false,
      "pub": false,
      "range": {
        "end": {
          "character": 29,
          "line": 0,
        },
        "start": {
          "character": 0,
          "line": 0,
        },
      },
      "typeHint": {
        "mono": {
          "args": [
            {
              "args": [],
              "name": "Int",
              "range": {
                "end": {
                  "character": 12,
                  "line": 0,
                },
                "start": {
                  "character": 9,
                  "line": 0,
                },
              },
              "type": "named",
            },
            {
              "args": [
                {
                  "args": [],
                  "name": "Int",
                  "range": {
                    "end": {
                      "character": 23,
                      "line": 0,
                    },
                    "start": {
                      "character": 20,
                      "line": 0,
                    },
                  },
                  "type": "named",
                },
              ],
              "name": "Maybe",
              "range": {
                "end": {
                  "character": 24,
                  "line": 0,
                },
                "start": {
                  "character": 14,
                  "line": 0,
                },
              },
              "type": "named",
            },
          ],
          "name": "Tuple2",
          "namespace": "Tuple",
          "range": {
            "end": {
              "character": 25,
              "line": 0,
            },
            "start": {
              "character": 8,
              "line": 0,
            },
          },
          "type": "named",
        },
        "range": {
          "end": {
            "character": 25,
            "line": 0,
          },
          "start": {
            "character": 8,
            "line": 0,
          },
        },
        "where": [],
      },
      "value": {
        "range": {
          "end": {
            "character": 29,
            "line": 0,
          },
          "start": {
            "character": 28,
            "line": 0,
          },
        },
        "type": "constant",
        "value": {
          "type": "int",
          "value": 0,
        },
      },
    },
  ],
  "imports": [],
  "lineComments": [],
  "typeDeclarations": [],
}
`;

exports[`type hints > parses type vars hints 1`] = `
{
  "declarations": [
    {
      "binding": {
        "name": "x",
        "range": {
          "end": {
            "character": 5,
            "line": 0,
          },
          "start": {
            "character": 4,
            "line": 0,
          },
        },
      },
      "extern": false,
      "inline": false,
      "pub": false,
      "range": {
        "end": {
          "character": 13,
          "line": 0,
        },
        "start": {
          "character": 0,
          "line": 0,
        },
      },
      "typeHint": {
        "mono": {
          "ident": "a",
          "range": {
            "end": {
              "character": 9,
              "line": 0,
            },
            "start": {
              "character": 8,
              "line": 0,
            },
          },
          "type": "var",
        },
        "range": {
          "end": {
            "character": 9,
            "line": 0,
          },
          "start": {
            "character": 8,
            "line": 0,
          },
        },
        "where": [],
      },
      "value": {
        "range": {
          "end": {
            "character": 13,
            "line": 0,
          },
          "start": {
            "character": 12,
            "line": 0,
          },
        },
        "type": "constant",
        "value": {
          "type": "int",
          "value": 0,
        },
      },
    },
  ],
  "imports": [],
  "lineComments": [],
  "typeDeclarations": [],
}
`;

exports[`type hints > parses underscore type 1`] = `
{
  "declarations": [
    {
      "binding": {
        "name": "x",
        "range": {
          "end": {
            "character": 5,
            "line": 0,
          },
          "start": {
            "character": 4,
            "line": 0,
          },
        },
      },
      "extern": false,
      "inline": false,
      "pub": false,
      "range": {
        "end": {
          "character": 13,
          "line": 0,
        },
        "start": {
          "character": 0,
          "line": 0,
        },
      },
      "typeHint": {
        "mono": {
          "range": {
            "end": {
              "character": 9,
              "line": 0,
            },
            "start": {
              "character": 8,
              "line": 0,
            },
          },
          "type": "any",
        },
        "range": {
          "end": {
            "character": 9,
            "line": 0,
          },
          "start": {
            "character": 8,
            "line": 0,
          },
        },
        "where": [],
      },
      "value": {
        "range": {
          "end": {
            "character": 13,
            "line": 0,
          },
          "start": {
            "character": 12,
            "line": 0,
          },
        },
        "type": "constant",
        "value": {
          "type": "int",
          "value": 0,
        },
      },
    },
  ],
  "imports": [],
  "lineComments": [],
  "typeDeclarations": [],
}
`;<|MERGE_RESOLUTION|>--- conflicted
+++ resolved
@@ -712,12 +712,6 @@
           },
         },
         "right": {
-<<<<<<< HEAD
-          "range": [
-            11,
-            11,
-          ],
-=======
           "range": {
             "end": {
               "character": 11,
@@ -728,7 +722,6 @@
               "line": 0,
             },
           },
->>>>>>> edb94040
           "type": "syntax-err",
         },
         "type": "infix",
@@ -823,12 +816,6 @@
         },
       },
       "value": {
-<<<<<<< HEAD
-        "range": [
-          7,
-          9,
-        ],
-=======
         "range": {
           "end": {
             "character": 9,
@@ -839,7 +826,6 @@
             "line": 0,
           },
         },
->>>>>>> edb94040
         "type": "syntax-err",
       },
     },
@@ -1981,21 +1967,12 @@
         },
         "range": {
           "end": {
-<<<<<<< HEAD
-            "character": 10,
-            "line": 3,
-          },
-          "start": {
-            "character": 6,
-            "line": 2,
-=======
             "character": 5,
             "line": 4,
           },
           "start": {
             "character": 12,
             "line": 1,
->>>>>>> edb94040
           },
         },
         "type": "let#",
@@ -2099,21 +2076,12 @@
         },
         "range": {
           "end": {
-<<<<<<< HEAD
-            "character": 10,
-            "line": 3,
-          },
-          "start": {
-            "character": 6,
-            "line": 2,
-=======
             "character": 5,
             "line": 4,
           },
           "start": {
             "character": 12,
             "line": 1,
->>>>>>> edb94040
           },
         },
         "type": "let#",
@@ -3425,19 +3393,11 @@
       "value": {
         "range": {
           "end": {
-<<<<<<< HEAD
-            "character": 11,
-            "line": 1,
-          },
-          "start": {
-            "character": 10,
-=======
             "character": 13,
             "line": 1,
           },
           "start": {
             "character": 8,
->>>>>>> edb94040
             "line": 1,
           },
         },
@@ -4636,21 +4596,12 @@
         },
         "range": {
           "end": {
-<<<<<<< HEAD
-            "character": 3,
-            "line": 3,
-          },
-          "start": {
-            "character": 2,
-            "line": 2,
-=======
             "character": 1,
             "line": 4,
           },
           "start": {
             "character": 8,
             "line": 1,
->>>>>>> edb94040
           },
         },
         "type": "let",
@@ -4788,21 +4739,12 @@
         },
         "range": {
           "end": {
-<<<<<<< HEAD
-            "character": 3,
-            "line": 4,
-          },
-          "start": {
-            "character": 2,
-            "line": 2,
-=======
             "character": 1,
             "line": 5,
           },
           "start": {
             "character": 8,
             "line": 1,
->>>>>>> edb94040
           },
         },
         "type": "let",
@@ -6999,19 +6941,11 @@
         },
         "range": {
           "end": {
-<<<<<<< HEAD
-            "character": 35,
-            "line": 0,
-          },
-          "start": {
-            "character": 10,
-=======
             "character": 37,
             "line": 0,
           },
           "start": {
             "character": 8,
->>>>>>> edb94040
             "line": 0,
           },
         },
@@ -7178,19 +7112,11 @@
         },
         "range": {
           "end": {
-<<<<<<< HEAD
-            "character": 41,
-            "line": 0,
-          },
-          "start": {
-            "character": 10,
-=======
             "character": 43,
             "line": 0,
           },
           "start": {
             "character": 8,
->>>>>>> edb94040
             "line": 0,
           },
         },
